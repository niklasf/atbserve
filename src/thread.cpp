/*
  Stockfish, a UCI chess playing engine derived from Glaurung 2.1
  Copyright (C) 2004-2008 Tord Romstad (Glaurung author)
  Copyright (C) 2008-2015 Marco Costalba, Joona Kiiski, Tord Romstad
  Copyright (C) 2015-2017 Marco Costalba, Joona Kiiski, Gary Linscott, Tord Romstad

  Stockfish is free software: you can redistribute it and/or modify
  it under the terms of the GNU General Public License as published by
  the Free Software Foundation, either version 3 of the License, or
  (at your option) any later version.

  Stockfish is distributed in the hope that it will be useful,
  but WITHOUT ANY WARRANTY; without even the implied warranty of
  MERCHANTABILITY or FITNESS FOR A PARTICULAR PURPOSE.  See the
  GNU General Public License for more details.

  You should have received a copy of the GNU General Public License
  along with this program.  If not, see <http://www.gnu.org/licenses/>.
*/

#include <algorithm> // For std::count
#include <cassert>

#include "movegen.h"
#include "search.h"
#include "thread.h"
#include "syzygy/tbprobe.h"

#ifndef _WIN32
void* run_idle_loop(void* thread) {
  static_cast<Thread*>(thread)->idle_loop();
  return nullptr;
}
#endif

ThreadPool Threads; // Global object


/// Thread constructor launches the thread and waits until it goes to sleep
/// in idle_loop(). Note that 'searching' and 'exit' should be alredy set.

Thread::Thread(size_t n) : idx(n), stdThread(&Thread::idle_loop, this) {

<<<<<<< HEAD
  std::unique_lock<Mutex> lk(mutex);
  searching = true;
#ifdef _WIN32
  nativeThread = std::thread(&Thread::idle_loop, this);
#else
  // With increased MAX_MOVES the stack can grow larger than the system
  // default. Explicitly set a sufficient stack size.
  pthread_attr_t attr;
  pthread_attr_init(&attr);
  pthread_attr_setstacksize(&attr, 4096 * MAX_MOVES);
  pthread_create(&nativeThread, &attr, run_idle_loop, this);
#endif
  sleepCondition.wait(lk, [&]{ return !searching; });
=======
  wait_for_search_finished();
>>>>>>> d482e3a8
}


/// Thread destructor wakes up the thread in idle_loop() and waits
/// for its termination. Thread should be already waiting.

Thread::~Thread() {

<<<<<<< HEAD
  mutex.lock();
  exit = true;
  sleepCondition.notify_one();
  mutex.unlock();
#ifdef _WIN32
  nativeThread.join();
#else
  pthread_join(nativeThread, nullptr);
#endif
}


/// Thread::wait_for_search_finished() waits on sleep condition
/// until not searching

void Thread::wait_for_search_finished() {
=======
  assert(!searching);
>>>>>>> d482e3a8

  exit = true;
  start_searching();
  stdThread.join();
}


/// Thread::start_searching() wakes up the thread that will start the search

void Thread::start_searching() {

  std::lock_guard<Mutex> lk(mutex);
  searching = true;
  cv.notify_one(); // Wake up the thread in idle_loop()
}


/// Thread::wait_for_search_finished() blocks on the condition variable
/// until the thread has finished searching.

void Thread::wait_for_search_finished() {

  std::unique_lock<Mutex> lk(mutex);
  cv.wait(lk, [&]{ return !searching; });
}


/// Thread::idle_loop() is where the thread is parked, blocked on the
/// condition variable, when it has no work to do.

void Thread::idle_loop() {

  WinProcGroup::bindThisThread(idx);

  while (true)
  {
      std::unique_lock<Mutex> lk(mutex);
      searching = false;
      cv.notify_one(); // Wake up anyone waiting for search finished
      cv.wait(lk, [&]{ return searching; });

      if (exit)
          return;

      lk.unlock();

      search();
  }
}


/// ThreadPool::init() creates and launches the threads that will go
/// immediately to sleep in idle_loop. We cannot use the c'tor because
/// Threads is a static object and we need a fully initialized engine at
/// this point due to allocation of Endgames in the Thread constructor.

void ThreadPool::init(size_t requested) {

  push_back(new MainThread(0));
  set(requested);
}


/// ThreadPool::exit() terminates threads before the program exits. Cannot be
/// done in the destructor because threads must be terminated before deleting
/// any static object, so before main() returns.

void ThreadPool::exit() {

  main()->wait_for_search_finished();
  set(0);
}


/// ThreadPool::set() creates/destroys threads to match the requested number

void ThreadPool::set(size_t requested) {

  while (size() < requested)
      push_back(new Thread(size()));

  while (size() > requested)
      delete back(), pop_back();
}


/// ThreadPool::start_thinking() wakes up main thread waiting in idle_loop() and
/// returns immediately. Main thread will wake up other threads and start the search.

void ThreadPool::start_thinking(Position& pos, StateListPtr& states,
                                const Search::LimitsType& limits, bool ponderMode) {

  main()->wait_for_search_finished();

  stopOnPonderhit = stop = false;
  ponder = ponderMode;
  Search::Limits = limits;
  Search::RootMoves rootMoves;

  for (const auto& m : MoveList<LEGAL>(pos))
      if (   limits.searchmoves.empty()
          || std::count(limits.searchmoves.begin(), limits.searchmoves.end(), m))
          rootMoves.emplace_back(m);

  if (!rootMoves.empty())
      Tablebases::filter_root_moves(pos, rootMoves);

  // After ownership transfer 'states' becomes empty, so if we stop the search
  // and call 'go' again without setting a new position states.get() == NULL.
  assert(states.get() || setupStates.get());

  if (states.get())
      setupStates = std::move(states); // Ownership transfer, states is now empty

  // We use Position::set() to set root position across threads. But there are
  // some StateInfo fields (previous, pliesFromNull, capturedPiece) that cannot
  // be deduced from a fen string, so set() clears them and to not lose the info
  // we need to backup and later restore setupStates->back(). Note that setupStates
  // is shared by threads but is accessed in read-only mode.
  StateInfo tmp = setupStates->back();

  for (Thread* th : Threads)
  {
      th->nodes = th->tbHits = 0;
      th->rootDepth = th->completedDepth = DEPTH_ZERO;
      th->rootMoves = rootMoves;
      th->rootPos.set(pos.fen(), pos.is_chess960(), pos.subvariant(), &setupStates->back(), th);
  }

  setupStates->back() = tmp;

  main()->start_searching();
}<|MERGE_RESOLUTION|>--- conflicted
+++ resolved
@@ -41,23 +41,7 @@
 
 Thread::Thread(size_t n) : idx(n), stdThread(&Thread::idle_loop, this) {
 
-<<<<<<< HEAD
-  std::unique_lock<Mutex> lk(mutex);
-  searching = true;
-#ifdef _WIN32
-  nativeThread = std::thread(&Thread::idle_loop, this);
-#else
-  // With increased MAX_MOVES the stack can grow larger than the system
-  // default. Explicitly set a sufficient stack size.
-  pthread_attr_t attr;
-  pthread_attr_init(&attr);
-  pthread_attr_setstacksize(&attr, 4096 * MAX_MOVES);
-  pthread_create(&nativeThread, &attr, run_idle_loop, this);
-#endif
-  sleepCondition.wait(lk, [&]{ return !searching; });
-=======
   wait_for_search_finished();
->>>>>>> d482e3a8
 }
 
 
@@ -66,26 +50,7 @@
 
 Thread::~Thread() {
 
-<<<<<<< HEAD
-  mutex.lock();
-  exit = true;
-  sleepCondition.notify_one();
-  mutex.unlock();
-#ifdef _WIN32
-  nativeThread.join();
-#else
-  pthread_join(nativeThread, nullptr);
-#endif
-}
-
-
-/// Thread::wait_for_search_finished() waits on sleep condition
-/// until not searching
-
-void Thread::wait_for_search_finished() {
-=======
   assert(!searching);
->>>>>>> d482e3a8
 
   exit = true;
   start_searching();
