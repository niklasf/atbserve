/*
  Stockfish, a UCI chess playing engine derived from Glaurung 2.1
  Copyright (C) 2004-2008 Tord Romstad (Glaurung author)
  Copyright (C) 2008-2015 Marco Costalba, Joona Kiiski, Tord Romstad
  Copyright (C) 2015-2016 Marco Costalba, Joona Kiiski, Gary Linscott, Tord Romstad

  Stockfish is free software: you can redistribute it and/or modify
  it under the terms of the GNU General Public License as published by
  the Free Software Foundation, either version 3 of the License, or
  (at your option) any later version.

  Stockfish is distributed in the hope that it will be useful,
  but WITHOUT ANY WARRANTY; without even the implied warranty of
  MERCHANTABILITY or FITNESS FOR A PARTICULAR PURPOSE.  See the
  GNU General Public License for more details.

  You should have received a copy of the GNU General Public License
  along with this program.  If not, see <http://www.gnu.org/licenses/>.
*/

#include <algorithm>
#include <cassert>
#include <cstring>   // For std::memset, std::memcmp
#include <iomanip>
#include <sstream>

#include "bitboard.h"
#include "misc.h"
#include "movegen.h"
#include "position.h"
#include "thread.h"
#include "tt.h"
#include "uci.h"

using std::string;

namespace Zobrist {

  Key psq[COLOR_NB][PIECE_TYPE_NB][SQUARE_NB];
  Key enpassant[FILE_NB];
  Key castling[CASTLING_RIGHT_NB];
  Key side;
  Key exclusion;
#ifdef THREECHECK
  Key checks[COLOR_NB][CHECKS_NB];
#endif
}

Key Position::exclusion_key() const { return st->key ^ Zobrist::exclusion; }

namespace {

const string PieceToChar(" PNBRQK  pnbrqk");

// min_attacker() is a helper function used by see() to locate the least
// valuable attacker for the side to move, remove the attacker we just found
// from the bitboards and scan for new X-ray attacks behind it.

template<int Pt>
PieceType min_attacker(const Bitboard* bb, Square to, Bitboard stmAttackers,
                       Bitboard& occupied, Bitboard& attackers) {

  Bitboard b = stmAttackers & bb[Pt];
  if (!b)
      return min_attacker<Pt+1>(bb, to, stmAttackers, occupied, attackers);

  occupied ^= b & ~(b - 1);

  if (Pt == PAWN || Pt == BISHOP || Pt == QUEEN)
      attackers |= attacks_bb<BISHOP>(to, occupied) & (bb[BISHOP] | bb[QUEEN]);

  if (Pt == ROOK || Pt == QUEEN)
      attackers |= attacks_bb<ROOK>(to, occupied) & (bb[ROOK] | bb[QUEEN]);

  attackers &= occupied; // After X-ray that may add already processed pieces
  return (PieceType)Pt;
}

template<>
PieceType min_attacker<KING>(const Bitboard*, Square, Bitboard, Bitboard&, Bitboard&) {
  return KING; // No need to update bitboards: it is the last cycle
}

} // namespace


/// CheckInfo constructor

CheckInfo::CheckInfo(const Position& pos) {

  Color them = ~pos.side_to_move();
  ksq = pos.square<KING>(them);

  pinned = pos.pinned_pieces(pos.side_to_move());
  dcCandidates = pos.discovered_check_candidates();

#ifdef HORDE
  if (pos.is_horde() && ksq == SQ_NONE) {
  checkSquares[PAWN]   = 0;
  checkSquares[KNIGHT] = 0;
  checkSquares[BISHOP] = 0;
  checkSquares[ROOK]   = 0;
  checkSquares[QUEEN]  = 0;
  checkSquares[KING]   = 0;
  return;
  }
#endif
#ifdef ATOMIC
  if (pos.is_atomic() && ksq == SQ_NONE) {
  checkSquares[PAWN]   = 0;
  checkSquares[KNIGHT] = 0;
  checkSquares[BISHOP] = 0;
  checkSquares[ROOK]   = 0;
  checkSquares[QUEEN]  = 0;
  checkSquares[KING]   = 0;
  return;
  }
#endif
  checkSquares[PAWN]   = pos.attacks_from<PAWN>(ksq, them);
  checkSquares[KNIGHT] = pos.attacks_from<KNIGHT>(ksq);
  checkSquares[BISHOP] = pos.attacks_from<BISHOP>(ksq);
  checkSquares[ROOK]   = pos.attacks_from<ROOK>(ksq);
  checkSquares[QUEEN]  = checkSquares[BISHOP] | checkSquares[ROOK];
  checkSquares[KING]   = 0;
}


/// operator<<(Position) returns an ASCII representation of the position

std::ostream& operator<<(std::ostream& os, const Position& pos) {

  os << "\n +---+---+---+---+---+---+---+---+\n";

  for (Rank r = RANK_8; r >= RANK_1; --r)
  {
      for (File f = FILE_A; f <= FILE_H; ++f)
          os << " | " << PieceToChar[pos.piece_on(make_square(f, r))];

      os << " |\n +---+---+---+---+---+---+---+---+\n";
  }

  os << "\nFen: " << pos.fen() << "\nKey: " << std::hex << std::uppercase
     << std::setfill('0') << std::setw(16) << pos.key() << std::dec << "\nCheckers: ";

  for (Bitboard b = pos.checkers(); b; )
      os << UCI::square(pop_lsb(&b)) << " ";

  return os;
}


/// Position::init() initializes at startup the various arrays used to compute
/// hash keys.

void Position::init() {

  PRNG rng(1070372);

  for (Color c = WHITE; c <= BLACK; ++c)
      for (PieceType pt = PAWN; pt <= KING; ++pt)
          for (Square s = SQ_A1; s <= SQ_H8; ++s)
              Zobrist::psq[c][pt][s] = rng.rand<Key>();

  for (File f = FILE_A; f <= FILE_H; ++f)
      Zobrist::enpassant[f] = rng.rand<Key>();

  for (int cr = NO_CASTLING; cr <= ANY_CASTLING; ++cr)
  {
      Zobrist::castling[cr] = 0;
      Bitboard b = cr;
      while (b)
      {
          Key k = Zobrist::castling[1ULL << pop_lsb(&b)];
          Zobrist::castling[cr] ^= k ? k : rng.rand<Key>();
      }
  }

  Zobrist::side = rng.rand<Key>();
  Zobrist::exclusion  = rng.rand<Key>();

#ifdef THREECHECK
  for (Color c = WHITE; c <= BLACK; ++c)
      for (Checks n = CHECKS_0; n <= CHECKS_3; ++n)
          Zobrist::checks[c][n] = rng.rand<Key>();
#endif
}


/// Position::set() initializes the position object with the given FEN string.
/// This function is not very robust - make sure that input FENs are correct,
/// this is assumed to be the responsibility of the GUI.

Position& Position::set(const string& fenStr, int v, StateInfo* si, Thread* th) {
/*
   A FEN string defines a particular position using only the ASCII character set.

   A FEN string contains six fields separated by a space. The fields are:

   1) Piece placement (from white's perspective). Each rank is described, starting
      with rank 8 and ending with rank 1. Within each rank, the contents of each
      square are described from file A through file H. Following the Standard
      Algebraic Notation (SAN), each piece is identified by a single letter taken
      from the standard English names. White pieces are designated using upper-case
      letters ("PNBRQK") whilst Black uses lowercase ("pnbrqk"). Blank squares are
      noted using digits 1 through 8 (the number of blank squares), and "/"
      separates ranks.

   2) Active color. "w" means white moves next, "b" means black.

   3) Castling availability. If neither side can castle, this is "-". Otherwise,
      this has one or more letters: "K" (White can castle kingside), "Q" (White
      can castle queenside), "k" (Black can castle kingside), and/or "q" (Black
      can castle queenside).

   4) En passant target square (in algebraic notation). If there's no en passant
      target square, this is "-". If a pawn has just made a 2-square move, this
      is the position "behind" the pawn. This is recorded regardless of whether
      there is a pawn in position to make an en passant capture.

   5) Halfmove clock. This is the number of halfmoves since the last pawn advance
      or capture. This is used to determine if a draw can be claimed under the
      fifty-move rule.

   6) Fullmove number. The number of the full move. It starts at 1, and is
      incremented after Black's move.
*/

  unsigned char col, row, token;
  size_t idx;
  Square sq = SQ_A8;
  std::istringstream ss(fenStr);

  std::memset(this, 0, sizeof(Position));
  std::memset(si, 0, sizeof(StateInfo));
  std::fill_n(&pieceList[0][0][0], sizeof(pieceList) / sizeof(Square), SQ_NONE);
  st = si;

  ss >> std::noskipws;

  // 1. Piece placement
  while ((ss >> token) && !isspace(token))
  {
      if (isdigit(token))
          sq += Square(token - '0'); // Advance the given number of files

      else if (token == '/')
          sq -= Square(16);

      else if ((idx = PieceToChar.find(token)) != string::npos)
      {
          put_piece(color_of(Piece(idx)), type_of(Piece(idx)), sq);
          ++sq;
      }
  }

  // 2. Active color
  ss >> token;
  sideToMove = (token == 'w' ? WHITE : BLACK);
  ss >> token;

  // 3. Castling availability. Compatible with 3 standards: Normal FEN standard,
  // Shredder-FEN that uses the letters of the columns on which the rooks began
  // the game instead of KQkq and also X-FEN standard that, in case of Chess960,
  // if an inner rook is associated with the castling right, the castling tag is
  // replaced by the file letter of the involved rook, as for the Shredder-FEN.
  while ((ss >> token) && !isspace(token))
  {
      Square rsq;
      Color c = islower(token) ? BLACK : WHITE;
      Rank rank = relative_rank(c, RANK_1);
      Square ksq = square<KING>(c);
      if (rank_of(ksq) != rank)
          continue;
      Piece rook = make_piece(c, ROOK);

      token = char(toupper(token));

      if (token == 'K')
          for (rsq = relative_square(c, SQ_H1); rsq != ksq && piece_on(rsq) != rook; --rsq) {}

      else if (token == 'Q')
          for (rsq = relative_square(c, SQ_A1); rsq != ksq && piece_on(rsq) != rook; ++rsq) {}

      else if (token >= 'A' && token <= 'H')
          rsq = make_square(File(token - 'A'), rank);

      else
          continue;

      if (rsq != ksq)
          set_castling_right(c, rsq);
  }

  // 4. En passant square. Ignore if no pawn capture is possible
  if (((ss >> col) && (col >= 'a' && col <= 'h'))
        && ((ss >> row) && (sideToMove ? row == '3' : row == '6')))
  {
      st->epSquare = make_square(File(col - 'a'), Rank(row - '1'));

      if (!(attackers_to(st->epSquare) & pieces(sideToMove, PAWN)))
          st->epSquare = SQ_NONE;
      else if (SquareBB[st->epSquare] & pieces())
          st->epSquare = SQ_NONE;
      else if (sideToMove == WHITE && (shift_bb<DELTA_N>(SquareBB[st->epSquare]) & pieces()))
          st->epSquare = SQ_NONE;
      else if (sideToMove == BLACK && (shift_bb<DELTA_S>(SquareBB[st->epSquare]) & pieces()))
          st->epSquare = SQ_NONE;
      else if (sideToMove == WHITE && !(shift_bb<DELTA_S>(SquareBB[st->epSquare]) & pieces(BLACK, PAWN)))
          st->epSquare = SQ_NONE;
      else if (sideToMove == BLACK && !(shift_bb<DELTA_N>(SquareBB[st->epSquare]) & pieces(WHITE, PAWN)))
          st->epSquare = SQ_NONE;
  }
  else
      st->epSquare = SQ_NONE;

  // 5-6. Halfmove clock and fullmove number
  ss >> std::skipws >> st->rule50 >> gamePly;

#ifdef THREECHECK
    st->checksGiven[WHITE] = CHECKS_0;
    st->checksGiven[BLACK] = CHECKS_0;
    if ((v & THREECHECK_VARIANT) != 0)
    {
        // 7. Checks given counter for Three-Check positions
        if ((ss >> std::skipws >> token) && token == '+')
        {
            ss >> token;
            switch(token - '0')
            {
            case 0: st->checksGiven[WHITE] = CHECKS_0; break;
            case 1: st->checksGiven[WHITE] = CHECKS_1; break;
            case 2: st->checksGiven[WHITE] = CHECKS_2; break;
            case 3: st->checksGiven[WHITE] = CHECKS_3; break;
            default: st->checksGiven[WHITE] = CHECKS_NB;
            }
            if ((ss >> token) && token == '+') {
                ss >> token;
                switch(token - '0')
                {
                case 0: st->checksGiven[BLACK] = CHECKS_0; break;
                case 1: st->checksGiven[BLACK] = CHECKS_1; break;
                case 2: st->checksGiven[BLACK] = CHECKS_2; break;
                case 3: st->checksGiven[BLACK] = CHECKS_3; break;
                default : st->checksGiven[BLACK] = CHECKS_NB;
                }
            }
        }
    }
#endif

  // Convert from fullmove starting from 1 to ply starting from 0,
  // handle also common incorrect FEN with fullmove = 0.
  gamePly = std::max(2 * (gamePly - 1), 0) + (sideToMove == BLACK);

  var = v;
  thisThread = th;
  set_state(st);

  assert(pos_is_ok());

  return *this;
}


/// Position::set_castling_right() is a helper function used to set castling
/// rights given the corresponding color and the rook starting square.

void Position::set_castling_right(Color c, Square rfrom) {

  Square kfrom = square<KING>(c);
  CastlingSide cs = kfrom < rfrom ? KING_SIDE : QUEEN_SIDE;
  CastlingRight cr = (c | cs);

  st->castlingRights |= cr;
  castlingRightsMask[kfrom] |= cr;
  castlingRightsMask[rfrom] |= cr;
  castlingRookSquare[cr] = rfrom;

  Square kto = relative_square(c, cs == KING_SIDE ? SQ_G1 : SQ_C1);
  Square rto = relative_square(c, cs == KING_SIDE ? SQ_F1 : SQ_D1);

  for (Square s = std::min(rfrom, rto); s <= std::max(rfrom, rto); ++s)
      if (s != kfrom && s != rfrom)
          castlingPath[cr] |= s;

  for (Square s = std::min(kfrom, kto); s <= std::max(kfrom, kto); ++s)
      if (s != kfrom && s != rfrom)
          castlingPath[cr] |= s;
}


/// Position::set_state() computes the hash keys of the position, and other
/// data that once computed is updated incrementally as moves are made.
/// The function is only used when a new position is set up, and to verify
/// the correctness of the StateInfo data when running in debug mode.

void Position::set_state(StateInfo* si) const {

  si->key = si->pawnKey = si->materialKey = var;
  si->nonPawnMaterial[WHITE] = si->nonPawnMaterial[BLACK] = VALUE_ZERO;
  si->psq = SCORE_ZERO;

#ifdef RACE
  if (is_race())
  {
      Rank r = rank_of(square<KING>(sideToMove));
      si->checkersBB = r == RANK_8 ? 0 : Rank8BB & square<KING>(~sideToMove);
  }
  else
#endif
#ifdef HORDE
  if (is_horde() && square<KING>(sideToMove) == SQ_NONE)
      si->checkersBB = 0;
  else
#endif
#ifdef ATOMIC
  if (is_atomic() && (square<KING>(sideToMove) == SQ_NONE ||
         (attacks_from<KING>(square<KING>(sideToMove)) & square<KING>(~sideToMove))))
      si->checkersBB = 0;
  else
#endif
  {
      si->checkersBB = attackers_to(square<KING>(sideToMove)) & pieces(~sideToMove);
  }

  for (Bitboard b = pieces(); b; )
  {
      Square s = pop_lsb(&b);
      Piece pc = piece_on(s);
      si->key ^= Zobrist::psq[color_of(pc)][type_of(pc)][s];
      si->psq += PSQT::psq[color_of(pc)][type_of(pc)][s];
  }

  if (si->epSquare != SQ_NONE)
      si->key ^= Zobrist::enpassant[file_of(si->epSquare)];

  if (sideToMove == BLACK)
      si->key ^= Zobrist::side;

  si->key ^= Zobrist::castling[si->castlingRights];

  for (Bitboard b = pieces(PAWN); b; )
  {
      Square s = pop_lsb(&b);
      si->pawnKey ^= Zobrist::psq[color_of(piece_on(s))][PAWN][s];
  }

  for (Color c = WHITE; c <= BLACK; ++c)
      for (PieceType pt = PAWN; pt <= KING; ++pt)
          for (int cnt = 0; cnt < pieceCount[c][pt]; ++cnt)
              si->materialKey ^= Zobrist::psq[c][pt][cnt];

  for (Color c = WHITE; c <= BLACK; ++c)
      for (PieceType pt = KNIGHT; pt <= QUEEN; ++pt)
          si->nonPawnMaterial[c] += pieceCount[c][pt] * PieceValue[MG][pt];

#ifdef THREECHECK
  for (Color c = WHITE; c <= BLACK; ++c)
      for (Checks n = CHECKS_1; n <= si->checksGiven[c]; ++n)
          si->key ^= Zobrist::checks[c][n];
#endif
}


/// Position::fen() returns a FEN representation of the position. In case of
/// Chess960 the Shredder-FEN notation is used. This is mainly a debugging function.

const string Position::fen() const {

  int emptyCnt;
  std::ostringstream ss;

  for (Rank r = RANK_8; r >= RANK_1; --r)
  {
      for (File f = FILE_A; f <= FILE_H; ++f)
      {
          for (emptyCnt = 0; f <= FILE_H && empty(make_square(f, r)); ++f)
              ++emptyCnt;

          if (emptyCnt)
              ss << emptyCnt;

          if (f <= FILE_H)
              ss << PieceToChar[piece_on(make_square(f, r))];
      }

      if (r > RANK_1)
          ss << '/';
  }
#ifdef HOUSE
  if (is_house())
      ss << '/'; // TODO: pieces in hand
#endif

  ss << (sideToMove == WHITE ? " w " : " b ");

  bool chess960 = is_chess960();
  if (can_castle(WHITE_OO))
      ss << (chess960 ? char('A' + file_of(castling_rook_square(WHITE |  KING_SIDE))) : 'K');

  if (can_castle(WHITE_OOO))
      ss << (chess960 ? char('A' + file_of(castling_rook_square(WHITE | QUEEN_SIDE))) : 'Q');

  if (can_castle(BLACK_OO))
      ss << (chess960 ? char('a' + file_of(castling_rook_square(BLACK |  KING_SIDE))) : 'k');

  if (can_castle(BLACK_OOO))
      ss << (chess960 ? char('a' + file_of(castling_rook_square(BLACK | QUEEN_SIDE))) : 'q');

  if (!can_castle(WHITE) && !can_castle(BLACK))
      ss << '-';

  ss << (ep_square() == SQ_NONE ? " - " : " " + UCI::square(ep_square()) + " ")
     << st->rule50 << " " << 1 + (gamePly - (sideToMove == BLACK)) / 2;

#ifdef THREECHECK
  if (is_three_check())
      ss << " +" << st->checksGiven[WHITE] << "+" << st->checksGiven[BLACK];
#endif

  return ss.str();
}


/// Position::game_phase() calculates the game phase interpolating total non-pawn
/// material between endgame and midgame limits.

Phase Position::game_phase() const {

  Value npm = st->nonPawnMaterial[WHITE] + st->nonPawnMaterial[BLACK];
#ifdef HORDE
  if (is_horde())
      npm = st->nonPawnMaterial[BLACK] + st->nonPawnMaterial[BLACK];
#endif
#ifdef ATOMIC
  if (is_atomic())
      npm += npm;
#endif

  npm = std::max(EndgameLimit, std::min(npm, MidgameLimit));

  return Phase(((npm - EndgameLimit) * PHASE_MIDGAME) / (MidgameLimit - EndgameLimit));
}


/// Position::slider_blockers() returns a bitboard of all the pieces in 'target' that
/// are blocking attacks on the square 's' from 'sliders'. A piece blocks a slider
/// if removing that piece from the board would result in a position where square 's'
/// is attacked. For example, a king-attack blocking piece can be either a pinned or
/// a discovered check piece, according if its color is the opposite or the same of
/// the color of the slider.

Bitboard Position::slider_blockers(Bitboard target, Bitboard sliders, Square s) const {

  Bitboard b, pinners, result = 0;
<<<<<<< HEAD
  Square ksq = square<KING>(kingColor);
#ifdef HORDE
  if (is_horde() && ksq == SQ_NONE) return result;
#endif
=======
>>>>>>> 5f096e9b

  // Pinners are sliders that attack 's' when a pinned piece is removed
  pinners = (  (PseudoAttacks[ROOK  ][s] & pieces(QUEEN, ROOK))
             | (PseudoAttacks[BISHOP][s] & pieces(QUEEN, BISHOP))) & sliders;

  while (pinners)
  {
      b = between_bb(s, pop_lsb(&pinners)) & pieces();

      if (!more_than_one(b))
          result |= b & target;
  }
  return result;
}


/// Position::attackers_to() computes a bitboard of all pieces which attack a
/// given square. Slider attacks use the occupied bitboard to indicate occupancy.

Bitboard Position::attackers_to(Square s, Bitboard occupied) const {

  return  (attacks_from<PAWN>(s, BLACK)    & pieces(WHITE, PAWN))
        | (attacks_from<PAWN>(s, WHITE)    & pieces(BLACK, PAWN))
        | (attacks_from<KNIGHT>(s)         & pieces(KNIGHT))
        | (attacks_bb<ROOK  >(s, occupied) & pieces(ROOK,   QUEEN))
        | (attacks_bb<BISHOP>(s, occupied) & pieces(BISHOP, QUEEN))
        | (attacks_from<KING>(s)           & pieces(KING));
}


/// Position::legal() tests whether a pseudo-legal move is legal

bool Position::legal(Move m, Bitboard pinned) const {

  assert(is_ok(m));
  assert(pinned == pinned_pieces(sideToMove));

  Color us = sideToMove;
  Square from = from_sq(m);

  assert(color_of(moved_piece(m)) == us);
#ifdef HORDE
  assert(is_horde() && us == WHITE ? square<KING>(us) == SQ_NONE : piece_on(square<KING>(us)) == make_piece(us, KING));
#else
  assert(piece_on(square<KING>(us)) == make_piece(us, KING));
#endif

#ifdef RACE
  // Checking moves are illegal
  if (is_race() && gives_check(m, CheckInfo(*this)))
      return false;
#endif
#ifdef HORDE
  // All pseudo-legal moves by the horde are legal
  if (is_horde() && square<KING>(us) == SQ_NONE)
      return true;
#endif
#ifdef ATOMIC
  if (is_atomic())
  {
      Square ksq = square<KING>(us);
      Square to = to_sq(m);
      if (capture(m) && (attacks_from<KING>(to) & ksq))
          return false;
      if (type_of(piece_on(from)) != KING)
      {
          if (attacks_from<KING>(square<KING>(~us)) & ksq)
              return true;
          if (capture(m))
          {
              Square capsq = type_of(m) == ENPASSANT ? make_square(file_of(to), rank_of(from)) : to;
              Bitboard blast = attacks_from<KING>(to) & (pieces() ^ pieces(PAWN));
              if (blast & square<KING>(~us))
                  return true;
              Bitboard b = pieces() ^ ((blast | capsq) | from);
              if (checkers() & b)
                  return false;
              if ((attacks_bb<  ROOK>(ksq, b) & pieces(~us, QUEEN, ROOK) & b) ||
                  (attacks_bb<BISHOP>(ksq, b) & pieces(~us, QUEEN, BISHOP) & b))
                  return false;
              return true;
          }
      }
      else if (attacks_from<KING>(square<KING>(~us)) & to)
          return true;
  }
#endif

  // En passant captures are a tricky special case. Because they are rather
  // uncommon, we do it simply by testing whether the king is attacked after
  // the move is made.
  if (type_of(m) == ENPASSANT)
  {
      Square ksq = square<KING>(us);
      Square to = to_sq(m);
      Square capsq = to - pawn_push(us);
      Bitboard occupied = (pieces() ^ from ^ capsq) | to;

      assert(to == ep_square());
      assert(moved_piece(m) == make_piece(us, PAWN));
      assert(piece_on(capsq) == make_piece(~us, PAWN));
      assert(piece_on(to) == NO_PIECE);

      return   !(attacks_bb<  ROOK>(ksq, occupied) & pieces(~us, QUEEN, ROOK))
            && !(attacks_bb<BISHOP>(ksq, occupied) & pieces(~us, QUEEN, BISHOP));
  }

#ifdef ATOMIC
  if (is_atomic() && type_of(piece_on(from)) == KING && type_of(m) != CASTLING)
  {
      Square ksq = square<KING>(~us);
      Square to = to_sq(m);
      if ((attacks_from<KING>(ksq) & from) && !(attacks_from<KING>(ksq) & to))
      {
          if (attackers_to(to) & pieces(~us, KNIGHT, PAWN))
              return false;
          Bitboard occupied = (pieces() ^ from) | to;
          return   !(attacks_bb<  ROOK>(to, occupied) & pieces(~us, QUEEN, ROOK))
                && !(attacks_bb<BISHOP>(to, occupied) & pieces(~us, QUEEN, BISHOP));
      }
  }
#endif
  // If the moving piece is a king, check whether the destination
  // square is attacked by the opponent. Castling moves are checked
  // for legality during move generation.
  if (type_of(piece_on(from)) == KING)
      return type_of(m) == CASTLING || !(attackers_to(to_sq(m)) & pieces(~us));

  // A non-king move is legal if and only if it is not pinned or it
  // is moving along the ray towards or away from the king.
  return   !(pinned & from)
        ||  aligned(from, to_sq(m), square<KING>(us));
}


/// Position::pseudo_legal() takes a random move and tests whether the move is
/// pseudo legal. It is used to validate moves from TT that can be corrupted
/// due to SMP concurrent access or hash position key aliasing.

bool Position::pseudo_legal(const Move m) const {

  Color us = sideToMove;
  Square from = from_sq(m);
  Square to = to_sq(m);
  Piece pc = moved_piece(m);

#ifdef KOTH
  // If the game is already won or lost, further moves are illegal
  if (is_koth() && (is_koth_win() || is_koth_loss()))
      return false;
#endif
#ifdef RACE
  // If the game is already won or lost, further moves are illegal
  if (is_race() && (is_race_draw() || is_race_win() || is_race_loss()))
      return false;
#endif
#ifdef HORDE
  // If the game is already won or lost, further moves are illegal
  if (is_horde() && is_horde_loss())
      return false;
#endif
#ifdef ATOMIC
  if (is_atomic())
  {
      // If the game is already won or lost, further moves are illegal
      if (is_atomic_win() || is_atomic_loss())
          return false;
      if (pc == NO_PIECE || color_of(pc) != us)
          return false;
      if (capture(m))
      {
          if (type_of(pc) == KING)
              return false;
          Square ksq = square<KING>(us);
          if ((pieces(us) & to) || (attacks_from<KING>(ksq) & to))
              return false;
          if (!(attacks_from<KING>(square<KING>(~us)) & ksq))
          {
              // Illegal pawn capture generated by killer move heuristic
              if (type_of(pc) == PAWN && file_of(from) == file_of(to))
                 return false;
              Square capsq = type_of(m) == ENPASSANT ? make_square(file_of(to), rank_of(from)) : to;
              Bitboard blast = attacks_from<KING>(to) & (pieces() ^ pieces(PAWN));
              if (blast & square<KING>(~us))
                  return true;
              Bitboard b = pieces() ^ ((blast | capsq) | from);
              if (checkers() & b)
                  return false;
              if ((attacks_bb<  ROOK>(ksq, b) & pieces(~us, QUEEN, ROOK) & b) ||
                  (attacks_bb<BISHOP>(ksq, b) & pieces(~us, QUEEN, BISHOP) & b))
                  return false;
          }
      }
  }
#endif

  // Use a slower but simpler function for uncommon cases
  if (type_of(m) != NORMAL)
      return MoveList<LEGAL>(*this).contains(m);

  // Is not a promotion, so promotion piece must be empty
  if (promotion_type(m) - KNIGHT != NO_PIECE_TYPE)
      return false;

  // If the 'from' square is not occupied by a piece belonging to the side to
  // move, the move is obviously not legal.
  if (pc == NO_PIECE || color_of(pc) != us)
      return false;

  // The destination square cannot be occupied by a friendly piece
  if (pieces(us) & to)
      return false;

  // Handle the special case of a pawn move
  if (type_of(pc) == PAWN)
  {
      // We have already handled promotion moves, so destination
      // cannot be on the 8th/1st rank.
      if (rank_of(to) == relative_rank(us, RANK_8))
          return false;

      if (   !(attacks_from<PAWN>(from, us) & pieces(~us) & to) // Not a capture
          && !((from + pawn_push(us) == to) && empty(to))       // Not a single push
          && !(   (from + 2 * pawn_push(us) == to)              // Not a double push
               && (rank_of(from) == relative_rank(us, RANK_2))
               && empty(to)
               && empty(to - pawn_push(us))))
          return false;
  }
  else if (!(attacks_from(pc, from) & to))
      return false;

  // Evasions generator already takes care to avoid some kind of illegal moves
  // and legal() relies on this. We therefore have to take care that the same
  // kind of moves are filtered out here.
#ifdef ATOMIC
  if (is_atomic() && (attacks_from<KING>(square<KING>(~us)) & (type_of(pc) == KING ? to : square<KING>(us))))
      return true;
#endif
  if (checkers())
  {
      if (type_of(pc) != KING)
      {
          // Double check? In this case a king move is required
          if (more_than_one(checkers()))
              return false;

          // Our move must be a blocking evasion or a capture of the checking piece
          if (!((between_bb(lsb(checkers()), square<KING>(us)) | checkers()) & to))
              return false;
      }
      // In case of king moves under check we have to remove king so as to catch
      // invalid moves like b1a1 when opposite queen is on c1.
      else if (attackers_to(to, pieces() ^ from) & pieces(~us))
          return false;
  }

  return true;
}


/// Position::gives_check() tests whether a pseudo-legal move gives a check

bool Position::gives_check(Move m, const CheckInfo& ci) const {

  assert(is_ok(m));
  assert(ci.dcCandidates == discovered_check_candidates());
  assert(color_of(moved_piece(m)) == sideToMove);

  Square from = from_sq(m);
  Square to = to_sq(m);

#ifdef HORDE
  if (is_horde() && ci.ksq == SQ_NONE)
      return false;
#endif
#ifdef ATOMIC
  if (is_atomic())
  {
      if (is_horde() && ci.ksq == SQ_NONE)
          return false;
      // If kings are adjacent, there is no check
      // If kings were adjacent, there may be direct checks
      if (type_of(piece_on(from)) == KING)
      {
          if (attacks_from<KING>(ci.ksq) & to)
              return false;
          else if (attacks_from<KING>(ci.ksq) & from)
          {
              if (attackers_to(ci.ksq) & pieces(sideToMove, KNIGHT, PAWN))
                  return true;
              Bitboard occupied = (pieces() ^ from) | to;
              return   (attacks_bb<  ROOK>(ci.ksq, occupied) & pieces(sideToMove, QUEEN, ROOK))
                    || (attacks_bb<BISHOP>(ci.ksq, occupied) & pieces(sideToMove, QUEEN, BISHOP));
          }
      }
      else if (attacks_from<KING>(ci.ksq) & square<KING>(sideToMove))
          return false;
  }
  if (is_atomic() && capture(m))
  {
      // Do blasted pieces discover checks?
      Square capsq = type_of(m) == ENPASSANT ? make_square(file_of(to), rank_of(from)) : to;
      Bitboard blast = attacks_from<KING>(to) & (pieces() ^ pieces(PAWN));
      if (blast & ci.ksq) // Variant ending
          return false;
      Bitboard b = pieces() ^ ((blast | capsq) | from);

      return (attacks_bb<  ROOK>(ci.ksq, b) & pieces(sideToMove, QUEEN, ROOK) & b)
          || (attacks_bb<BISHOP>(ci.ksq, b) & pieces(sideToMove, QUEEN, BISHOP) & b);
  }
#endif

  // Is there a direct check?
  if (ci.checkSquares[type_of(piece_on(from))] & to)
      return true;

  // Is there a discovered check?
  if (   (ci.dcCandidates & from)
      && !aligned(from, to, ci.ksq))
      return true;

  switch (type_of(m))
  {
  case NORMAL:
      return false;

  case PROMOTION:
      return attacks_bb(Piece(promotion_type(m)), to, pieces() ^ from) & ci.ksq;

  // En passant capture with check? We have already handled the case
  // of direct checks and ordinary discovered check, so the only case we
  // need to handle is the unusual case of a discovered check through
  // the captured pawn.
  case ENPASSANT:
  {
      Square capsq = make_square(file_of(to), rank_of(from));
      Bitboard b = (pieces() ^ from ^ capsq) | to;

      return  (attacks_bb<  ROOK>(ci.ksq, b) & pieces(sideToMove, QUEEN, ROOK))
            | (attacks_bb<BISHOP>(ci.ksq, b) & pieces(sideToMove, QUEEN, BISHOP));
  }
  case CASTLING:
  {
      Square kfrom = from;
      Square rfrom = to; // Castling is encoded as 'King captures the rook'
      Square kto = relative_square(sideToMove, rfrom > kfrom ? SQ_G1 : SQ_C1);
      Square rto = relative_square(sideToMove, rfrom > kfrom ? SQ_F1 : SQ_D1);

      return   (PseudoAttacks[ROOK][rto] & ci.ksq)
            && (attacks_bb<ROOK>(rto, (pieces() ^ kfrom ^ rfrom) | rto | kto) & ci.ksq);
  }
  default:
      assert(false);
      return false;
  }
}

/// Position::do_move() makes a move, and saves all information necessary
/// to a StateInfo object. The move is assumed to be legal. Pseudo-legal
/// moves should be filtered out before this function is called.

void Position::do_move(Move m, StateInfo& newSt, bool givesCheck) {

  assert(is_ok(m));
  assert(&newSt != st);

  ++nodes;
  Key k = st->key ^ Zobrist::side;

  // Copy some fields of the old state to our new StateInfo object except the
  // ones which are going to be recalculated from scratch anyway and then switch
  // our state pointer to point to the new (ready to be updated) state.
  std::memcpy(&newSt, st, offsetof(StateInfo, key));
  newSt.previous = st;
  st = &newSt;

  // Increment ply counters. In particular, rule50 will be reset to zero later on
  // in case of a capture or a pawn move.
  ++gamePly;
  ++st->rule50;
  ++st->pliesFromNull;

  Color us = sideToMove;
  Color them = ~us;
  Square from = from_sq(m);
  Square to = to_sq(m);
  PieceType pt = type_of(piece_on(from));
  PieceType captured = type_of(m) == ENPASSANT ? PAWN : type_of(piece_on(to));

  assert(color_of(piece_on(from)) == us);
  assert(piece_on(to) == NO_PIECE || color_of(piece_on(to)) == (type_of(m) != CASTLING ? them : us));
  assert(captured != KING);

  if (type_of(m) == CASTLING)
  {
      assert(pt == KING);

      Square rfrom, rto;
      do_castling<true>(us, from, to, rfrom, rto);

      captured = NO_PIECE_TYPE;
      st->psq += PSQT::psq[us][ROOK][rto] - PSQT::psq[us][ROOK][rfrom];
      k ^= Zobrist::psq[us][ROOK][rfrom] ^ Zobrist::psq[us][ROOK][rto];
  }

  if (captured)
  {
      Square capsq = to;

      // If the captured piece is a pawn, update pawn hash key, otherwise
      // update non-pawn material.
      if (captured == PAWN)
      {
          if (type_of(m) == ENPASSANT)
          {
              capsq -= pawn_push(us);

              assert(pt == PAWN);
              assert(to == st->epSquare);
              assert(relative_rank(us, to) == RANK_6);
              assert(piece_on(to) == NO_PIECE);
              assert(piece_on(capsq) == make_piece(them, PAWN));

              board[capsq] = NO_PIECE; // Not done by remove_piece()
          }

          st->pawnKey ^= Zobrist::psq[them][PAWN][capsq];
      }
      else
          st->nonPawnMaterial[them] -= PieceValue[MG][captured];

      // Update board and piece lists
      remove_piece(them, captured, capsq);

      // Update material hash key and prefetch access to materialTable
      k ^= Zobrist::psq[them][captured][capsq];
      st->materialKey ^= Zobrist::psq[them][captured][pieceCount[them][captured]];
#ifdef ATOMIC
      if (is_atomic()) // Remove the blast piece(s)
      {
          Bitboard blast = attacks_from<KING>(to);
          while (blast)
          {
              Square bsq = pop_lsb(&blast);
              if (bsq == from)
                  continue;
              st->blast[bsq] = piece_on(bsq);
              PieceType bpt = type_of(st->blast[bsq]);
              if (bpt != NO_PIECE_TYPE && bpt != PAWN)
              {
                  Color bc = color_of(st->blast[bsq]);
                  st->nonPawnMaterial[bc] -= PieceValue[MG][bpt];

                  // Update board and piece lists
                  remove_piece(bc, bpt, bsq);

                  // Update material hash key
                  k ^= Zobrist::psq[bc][bpt][bsq];
                  st->materialKey ^= Zobrist::psq[bc][bpt][pieceCount[bc][bpt]];

                  // Update incremental scores
                  st->psq -= PSQT::psq[bc][bpt][bsq];

                  // Update castling rights if needed
                  if (st->castlingRights && castlingRightsMask[bsq])
                  {
                      int cr = castlingRightsMask[bsq];
                      k ^= Zobrist::castling[st->castlingRights & cr];
                      st->castlingRights &= ~cr;
                  }
              }
          }
      }
#endif

      prefetch(thisThread->materialTable[st->materialKey]);

      // Update incremental scores
      st->psq -= PSQT::psq[them][captured][capsq];

      // Reset rule 50 counter
      st->rule50 = 0;
  }

#ifdef ATOMIC
  if (is_atomic() && captured)
      k ^= Zobrist::psq[us][pt][from];
  else
#endif
  // Update hash key
  k ^= Zobrist::psq[us][pt][from] ^ Zobrist::psq[us][pt][to];

  // Reset en passant square
  if (st->epSquare != SQ_NONE)
  {
      k ^= Zobrist::enpassant[file_of(st->epSquare)];
      st->epSquare = SQ_NONE;
  }

  // Update castling rights if needed
  if (st->castlingRights && (castlingRightsMask[from] | castlingRightsMask[to]))
  {
      int cr = castlingRightsMask[from] | castlingRightsMask[to];
      k ^= Zobrist::castling[st->castlingRights & cr];
      st->castlingRights &= ~cr;
  }

#ifdef THREECHECK
  if (is_three_check() && givesCheck)
  {
      ++(st->checksGiven[sideToMove]);
      Checks checksGiven = checks_given();
      assert(checksGiven < CHECKS_NB);
      k ^= Zobrist::checks[sideToMove][checksGiven];
  }
#endif

#ifdef ATOMIC
  if (is_atomic() && captured) // Remove the blast piece(s)
  {
      st->blast[from] = piece_on(from);
      remove_piece(us, pt, from);
      // Update material (hash key already updated)
      st->materialKey ^= Zobrist::psq[us][pt][pieceCount[us][pt]];
      if (pt != PAWN)
          st->nonPawnMaterial[us] -= PieceValue[MG][pt];
  }
  else
#endif
  // Move the piece. The tricky Chess960 castling is handled earlier
  if (type_of(m) != CASTLING)
      move_piece(us, pt, from, to);

  // If the moving piece is a pawn do some special extra work
  if (pt == PAWN)
  {
      // Set en-passant square if the moved pawn can be captured
#ifdef HORDE
      if (is_horde() && rank_of(from) == relative_rank(us, RANK_1)); else
#endif
      if (   (int(to) ^ int(from)) == 16
          && (attacks_from<PAWN>(to - pawn_push(us), us) & pieces(them, PAWN)))
      {
          st->epSquare = (from + to) / 2;
          k ^= Zobrist::enpassant[file_of(st->epSquare)];
      }
#ifdef ATOMIC
      else if (is_atomic() && captured)
      {
      }
#endif
      else if (type_of(m) == PROMOTION)
      {
          PieceType promotion = promotion_type(m);

          assert(relative_rank(us, to) == RANK_8);
          assert(promotion >= KNIGHT && promotion <= QUEEN);

          remove_piece(us, PAWN, to);
          put_piece(us, promotion, to);

          // Update hash keys
          k ^= Zobrist::psq[us][PAWN][to] ^ Zobrist::psq[us][promotion][to];
          st->pawnKey ^= Zobrist::psq[us][PAWN][to];
          st->materialKey ^=  Zobrist::psq[us][promotion][pieceCount[us][promotion]-1]
                            ^ Zobrist::psq[us][PAWN][pieceCount[us][PAWN]];

          // Update incremental score
          st->psq += PSQT::psq[us][promotion][to] - PSQT::psq[us][PAWN][to];

          // Update material
          st->nonPawnMaterial[us] += PieceValue[MG][promotion];
      }

#ifdef ATOMIC
      if (is_atomic() && captured)
          st->pawnKey ^= Zobrist::psq[us][PAWN][from];
      else
#endif
      // Update pawn hash key and prefetch access to pawnsTable
      st->pawnKey ^= Zobrist::psq[us][PAWN][from] ^ Zobrist::psq[us][PAWN][to];
      prefetch(thisThread->pawnsTable[st->pawnKey]);

      // Reset rule 50 draw counter
      st->rule50 = 0;
  }

#ifdef ATOMIC
  if (is_atomic() && captured)
      st->psq -= PSQT::psq[us][pt][from];
  else
#endif
  // Update incremental scores
  st->psq += PSQT::psq[us][pt][to] - PSQT::psq[us][pt][from];

  // Set capture piece
  st->capturedType = captured;

  // Update the key with the final value
  st->key = k;

#ifdef ATOMIC
  if (is_atomic() && captured && is_atomic_win())
      givesCheck = false;
#endif
#ifdef RACE
  if (is_race())
      st->checkersBB = Rank8BB & square<KING>(us);
  else
#endif
  // Calculate checkers bitboard (if move gives check)
  st->checkersBB = givesCheck ? attackers_to(square<KING>(them)) & pieces(us) : 0;

  sideToMove = ~sideToMove;

  assert(pos_is_ok());
}


/// Position::undo_move() unmakes a move. When it returns, the position should
/// be restored to exactly the same state as before the move was made.

void Position::undo_move(Move m) {

  assert(is_ok(m));

  sideToMove = ~sideToMove;

  Color us = sideToMove;
  Square from = from_sq(m);
  Square to = to_sq(m);
  PieceType pt = type_of(piece_on(to));
#ifdef ATOMIC
  if (is_atomic() && st->capturedType) // Restore the blast piece(s)
      pt = type_of(st->blast[from]);
#endif

  assert(empty(to) || color_of(piece_on(to)) == us);
  assert(empty(from) || type_of(m) == CASTLING);
  assert(st->capturedType != KING);

  if (type_of(m) == PROMOTION)
  {
      assert(relative_rank(us, to) == RANK_8);
#ifdef ATOMIC
      if (!is_atomic() || !st->capturedType)
      {
#endif
      assert(pt == promotion_type(m));
      assert(pt >= KNIGHT && pt <= QUEEN);

      remove_piece(us, pt, to);
      put_piece(us, PAWN, to);
#ifdef ATOMIC
      }
#endif
      pt = PAWN;
  }

  if (type_of(m) == CASTLING)
  {
      Square rfrom, rto;
      do_castling<false>(us, from, to, rfrom, rto);
  }
  else
  {
#ifdef ATOMIC
      if (is_atomic() && st->capturedType) // Restore the blast piece(s)
          put_piece(us, pt, from);
      else
#endif
      move_piece(us, pt, to, from); // Put the piece back at the source square

      if (st->capturedType)
      {
          Square capsq = to;

          if (type_of(m) == ENPASSANT)
          {
              capsq -= pawn_push(us);

              assert(pt == PAWN);
              assert(to == st->previous->epSquare);
              assert(relative_rank(us, to) == RANK_6);
              assert(piece_on(capsq) == NO_PIECE);
              assert(st->capturedType == PAWN);
          }

#ifdef ATOMIC
          if (is_atomic() && st->capturedType) // Restore the blast piece(s)
          {
              Bitboard blast = attacks_from<KING>(to); // squares in blast radius
              while (blast)
              {
                  Square bsq = pop_lsb(&blast);
                  if (bsq == from)
                      continue;
                  PieceType bpt = type_of(st->blast[bsq]);
                  if (bpt != NO_PIECE_TYPE && bpt != PAWN)
                      put_piece(color_of(st->blast[bsq]), bpt, bsq);
              }
          }
#endif
          put_piece(~us, st->capturedType, capsq); // Restore the captured piece
      }
  }

  // Finally point our state pointer back to the previous state
  st = st->previous;
  --gamePly;

  assert(pos_is_ok());
}


/// Position::do_castling() is a helper used to do/undo a castling move. This
/// is a bit tricky, especially in Chess960.
template<bool Do>
void Position::do_castling(Color us, Square from, Square& to, Square& rfrom, Square& rto) {

  bool kingSide = to > from;
  rfrom = to; // Castling is encoded as "king captures friendly rook"
  rto = relative_square(us, kingSide ? SQ_F1 : SQ_D1);
  to = relative_square(us, kingSide ? SQ_G1 : SQ_C1);

  // Remove both pieces first since squares could overlap in Chess960
  remove_piece(us, KING, Do ? from : to);
  remove_piece(us, ROOK, Do ? rfrom : rto);
  board[Do ? from : to] = board[Do ? rfrom : rto] = NO_PIECE; // Since remove_piece doesn't do it for us
  put_piece(us, KING, Do ? to : from);
  put_piece(us, ROOK, Do ? rto : rfrom);
}


/// Position::do(undo)_null_move() is used to do(undo) a "null move": It flips
/// the side to move without executing any move on the board.

void Position::do_null_move(StateInfo& newSt) {

  assert(!checkers());
  assert(&newSt != st);

  std::memcpy(&newSt, st, sizeof(StateInfo));
  newSt.previous = st;
  st = &newSt;

  if (st->epSquare != SQ_NONE)
  {
      st->key ^= Zobrist::enpassant[file_of(st->epSquare)];
      st->epSquare = SQ_NONE;
  }

  st->key ^= Zobrist::side;
  prefetch(TT.first_entry(st->key));

  ++st->rule50;
  st->pliesFromNull = 0;

  sideToMove = ~sideToMove;

  assert(pos_is_ok());
}

void Position::undo_null_move() {

  assert(!checkers());

  st = st->previous;
  sideToMove = ~sideToMove;
}


/// Position::key_after() computes the new hash key after the given move. Needed
/// for speculative prefetch. It doesn't recognize special moves like castling,
/// en-passant and promotions.

Key Position::key_after(Move m) const {

  Color us = sideToMove;
  Square from = from_sq(m);
  Square to = to_sq(m);
  PieceType pt = type_of(piece_on(from));
  PieceType captured = type_of(piece_on(to));
  Key k = st->key ^ Zobrist::side;

  if (captured)
  {
      k ^= Zobrist::psq[~us][captured][to];
#ifdef ATOMIC
      if (is_atomic())
      {
          Bitboard blast = (attacks_from<KING>(to) & (pieces() ^ pieces(PAWN))) - from;
          while (blast)
          {
              Square bsq = pop_lsb(&blast);
              PieceType bpt = type_of(st->blast[bsq]);
              k ^= Zobrist::psq[~us][bpt][bsq];
          }
      }
#endif
  }

  return k ^ Zobrist::psq[us][pt][to] ^ Zobrist::psq[us][pt][from];
}


/// Position::see() is a static exchange evaluator: It tries to estimate the
/// material gain or loss resulting from a move.

Value Position::see_sign(Move m) const {

  assert(is_ok(m));

  // Early return if SEE cannot be negative because captured piece value
  // is not less then capturing one. Note that king moves always return
  // here because king midgame value is set to 0.
  if (PieceValue[MG][moved_piece(m)] <= PieceValue[MG][piece_on(to_sq(m))])
      return VALUE_KNOWN_WIN;

  return see(m);
}

Value Position::see(Move m) const {

  Square from, to;
  Bitboard occupied, attackers, stmAttackers;
#ifdef HORDE
  Value swapList[SQUARE_NB];
#else
  Value swapList[32];
#endif
  int slIndex = 1;
  PieceType captured;
  Color stm;

  assert(is_ok(m));

  from = from_sq(m);
  to = to_sq(m);
  swapList[0] = PieceValue[MG][piece_on(to)];
  stm = color_of(piece_on(from));
  occupied = pieces() ^ from;

  // Castling moves are implemented as king capturing the rook so cannot
  // be handled correctly. Simply return VALUE_ZERO that is always correct
  // unless in the rare case the rook ends up under attack.
  if (type_of(m) == CASTLING)
      return VALUE_ZERO;

  if (type_of(m) == ENPASSANT)
  {
      occupied ^= to - pawn_push(stm); // Remove the captured pawn
      swapList[0] = PieceValue[MG][PAWN];
  }

  // Find all attackers to the destination square, with the moving piece
  // removed, but possibly an X-ray attacker added behind it.
  attackers = attackers_to(to, occupied) & occupied;

  // If the opponent has no attackers we are finished
  stm = ~stm;
  stmAttackers = attackers & pieces(stm);
  if (!stmAttackers)
      return swapList[0];

  // The destination square is defended, which makes things rather more
  // difficult to compute. We proceed by building up a "swap list" containing
  // the material gain or loss at each stop in a sequence of captures to the
  // destination square, where the sides alternately capture, and always
  // capture with the least valuable piece. After each capture, we look for
  // new X-ray attacks from behind the capturing piece.
  captured = type_of(piece_on(from));

  do {
#ifdef HORDE
      assert(slIndex < SQUARE_NB);
#else
      assert(slIndex < 32);
#endif

      // Add the new entry to the swap list
      swapList[slIndex] = -swapList[slIndex - 1] + PieceValue[MG][captured];

      // Locate and remove the next least valuable attacker
      captured = min_attacker<PAWN>(byTypeBB, to, stmAttackers, occupied, attackers);
      stm = ~stm;
      stmAttackers = attackers & pieces(stm);
      ++slIndex;

  } while (stmAttackers && (captured != KING || (--slIndex, false))); // Stop before a king capture

  // Having built the swap list, we negamax through it to find the best
  // achievable score from the point of view of the side to move.
  while (--slIndex)
      swapList[slIndex - 1] = std::min(-swapList[slIndex], swapList[slIndex - 1]);

  return swapList[0];
}


/// Position::is_draw() tests whether the position is drawn by 50-move rule
/// or by repetition. It does not detect stalemates.

bool Position::is_draw() const {

  if (st->rule50 > 99 && (!checkers() || MoveList<LEGAL>(*this).size()))
      return true;

  StateInfo* stp = st;
  for (int i = 2, rep = 1, e = std::min(st->rule50, st->pliesFromNull); i <= e; i += 2)
  {
      stp = stp->previous->previous;

      if (stp->key == st->key && (++rep >= 2 + (gamePly - i < thisThread->rootPos.game_ply())))
          return true; // Draw at first repetition in search, and second repetition in game tree.
  }

  return false;
}


/// Position::flip() flips position with the white and black sides reversed. This
/// is only useful for debugging e.g. for finding evaluation symmetry bugs.

void Position::flip() {

  string f, token;
  std::stringstream ss(fen());

  for (Rank r = RANK_8; r >= RANK_1; --r) // Piece placement
  {
      std::getline(ss, token, r > RANK_1 ? '/' : ' ');
      f.insert(0, token + (f.empty() ? " " : "/"));
  }

  ss >> token; // Active color
  f += (token == "w" ? "B " : "W "); // Will be lowercased later

  ss >> token; // Castling availability
  f += token + " ";

  std::transform(f.begin(), f.end(), f.begin(),
                 [](char c) { return char(islower(c) ? toupper(c) : tolower(c)); });

  ss >> token; // En passant square
  f += (token == "-" ? token : token.replace(1, 1, token[1] == '3' ? "6" : "3"));

  std::getline(ss, token); // Half and full moves
  f += token;

  set(f, var, st, this_thread());

  assert(pos_is_ok());
}


/// Position::pos_is_ok() performs some consistency checks for the position object.
/// This is meant to be helpful when debugging.

bool Position::pos_is_ok(int* failedStep) const {

  const bool Fast = true; // Quick (default) or full check?

  enum { Default, King, Bitboards, State, Lists, Castling };

  for (int step = Default; step <= (Fast ? Default : Castling); step++)
  {
      if (failedStep)
          *failedStep = step;

      if (step == Default)
      {
          Square wksq = square<KING>(WHITE), bksq = square<KING>(BLACK);
          if (   (sideToMove != WHITE && sideToMove != BLACK)
#ifdef HORDE
#ifdef ATOMIC
              || (is_horde() ? wksq != SQ_NONE : ((!is_atomic() || wksq != SQ_NONE) && piece_on(wksq) != W_KING))
#else
              || (is_horde() ? wksq != SQ_NONE : piece_on(wksq) != W_KING)
#endif
#else
#ifdef ATOMIC
              || ((!is_atomic() || wksq != SQ_NONE) && piece_on(wksq) != W_KING)
#else
              || piece_on(wksq) != W_KING
#endif
#endif
#ifdef ATOMIC
              || ((!is_atomic() || bksq != SQ_NONE) && piece_on(bksq) != B_KING)
#else
              || piece_on(bksq) != B_KING
#endif
              || (   ep_square() != SQ_NONE
#ifdef HORDE
                  && (!is_horde() || relative_rank(sideToMove, ep_square()) != RANK_7)
#endif
                  && relative_rank(sideToMove, ep_square()) != RANK_6))
              return false;
      }

      if (step == King)
      {
#ifdef HORDE
          if (is_horde())
          {
              if (   std::count(board, board + SQUARE_NB, W_KING) != 0
                  || std::count(board, board + SQUARE_NB, B_KING) != 1
                  || (sideToMove == WHITE && attackers_to(square<KING>(~sideToMove)) & pieces(sideToMove)))
              return false;
          } else
#endif
#ifdef ATOMIC
          if (is_atomic() && (is_atomic_win() || is_atomic_loss()))
          {
              if (std::count(board, board + SQUARE_NB, W_KING) +
                  std::count(board, board + SQUARE_NB, B_KING) != 1)
              return false;
          }
          else if (is_atomic() && (attacks_from<KING>(square<KING>(~sideToMove)) & square<KING>(sideToMove)))
          {
          } else
#endif
          if (   std::count(board, board + SQUARE_NB, W_KING) != 1
              || std::count(board, board + SQUARE_NB, B_KING) != 1
              || attackers_to(square<KING>(~sideToMove)) & pieces(sideToMove))
              return false;
      }

      if (step == Bitboards)
      {
          if (  (pieces(WHITE) & pieces(BLACK))
              ||(pieces(WHITE) | pieces(BLACK)) != pieces())
              return false;

          for (PieceType p1 = PAWN; p1 <= KING; ++p1)
              for (PieceType p2 = PAWN; p2 <= KING; ++p2)
                  if (p1 != p2 && (pieces(p1) & pieces(p2)))
                      return false;
      }

      if (step == State)
      {
          StateInfo si = *st;
          set_state(&si);
          if (std::memcmp(&si, st, sizeof(StateInfo)))
              return false;
      }

      if (step == Lists)
          for (Color c = WHITE; c <= BLACK; ++c)
              for (PieceType pt = PAWN; pt <= KING; ++pt)
              {
                  if (pieceCount[c][pt] != popcount(pieces(c, pt)))
                      return false;

                  for (int i = 0; i < pieceCount[c][pt];  ++i)
                      if (   board[pieceList[c][pt][i]] != make_piece(c, pt)
                          || index[pieceList[c][pt][i]] != i)
                          return false;
              }

      if (step == Castling)
          for (Color c = WHITE; c <= BLACK; ++c)
              for (CastlingSide s = KING_SIDE; s <= QUEEN_SIDE; s = CastlingSide(s + 1))
              {
                  if (!can_castle(c | s))
                      continue;

                  if (   piece_on(castlingRookSquare[c | s]) != make_piece(c, ROOK)
                      || castlingRightsMask[castlingRookSquare[c | s]] != (c | s)
                      ||(castlingRightsMask[square<KING>(c)] & (c | s)) != (c | s))
                      return false;
              }
  }

  return true;
}<|MERGE_RESOLUTION|>--- conflicted
+++ resolved
@@ -553,13 +553,9 @@
 Bitboard Position::slider_blockers(Bitboard target, Bitboard sliders, Square s) const {
 
   Bitboard b, pinners, result = 0;
-<<<<<<< HEAD
-  Square ksq = square<KING>(kingColor);
 #ifdef HORDE
-  if (is_horde() && ksq == SQ_NONE) return result;
-#endif
-=======
->>>>>>> 5f096e9b
+  if (is_horde() && s == SQ_NONE) return result;
+#endif
 
   // Pinners are sliders that attack 's' when a pinned piece is removed
   pinners = (  (PseudoAttacks[ROOK  ][s] & pieces(QUEEN, ROOK))
