--- conflicted
+++ resolved
@@ -606,11 +606,7 @@
 
 Position& Position::set(const string& code, Color c, Variant v, StateInfo* si) {
 
-<<<<<<< HEAD
-  assert(code.length() > 0 && code.length() < 8);
-=======
   assert(code.length() > 0 && code.length() < 9);
->>>>>>> 42bce3e2
 
   string sides[] = { code.substr(code.find('v') + 1),  // Weak
                      code.substr(0, code.find('v')) }; // Strong
