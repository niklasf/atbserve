--- conflicted
+++ resolved
@@ -1136,16 +1136,6 @@
 
 bool Position::is_draw() const {
 
-<<<<<<< HEAD
-  if (   !pieces(PAWN)
-#ifdef KOTH
-      && !is_koth()
-#endif
-      && (non_pawn_material(WHITE) + non_pawn_material(BLACK) <= BishopValueMg))
-      return true;
-
-=======
->>>>>>> 8b8885ab
   if (st->rule50 > 99 && (!checkers() || MoveList<LEGAL>(*this).size()))
       return true;
 
