/*
  Stockfish, a UCI chess playing engine derived from Glaurung 2.1
  Copyright (C) 2004-2008 Tord Romstad (Glaurung author)
  Copyright (C) 2008-2015 Marco Costalba, Joona Kiiski, Tord Romstad
  Copyright (C) 2015-2016 Marco Costalba, Joona Kiiski, Gary Linscott, Tord Romstad

  Stockfish is free software: you can redistribute it and/or modify
  it under the terms of the GNU General Public License as published by
  the Free Software Foundation, either version 3 of the License, or
  (at your option) any later version.

  Stockfish is distributed in the hope that it will be useful,
  but WITHOUT ANY WARRANTY; without even the implied warranty of
  MERCHANTABILITY or FITNESS FOR A PARTICULAR PURPOSE.  See the
  GNU General Public License for more details.

  You should have received a copy of the GNU General Public License
  along with this program.  If not, see <http://www.gnu.org/licenses/>.
*/

#include <algorithm>
#include <cassert>
#include <cstring>   // For std::memset
#include <iomanip>
#include <sstream>

#include "bitboard.h"
#include "evaluate.h"
#include "material.h"
#include "pawns.h"

namespace {

  namespace Trace {

    enum Term { // The first 8 entries are for PieceType
      MATERIAL = 8, IMBALANCE, MOBILITY, THREAT, PASSED, SPACE, TOTAL, TERM_NB
    };

    double scores[TERM_NB][COLOR_NB][PHASE_NB];

    double to_cp(Value v) { return double(v) / PawnValueEg; }

    void add(int idx, Color c, Score s) {
      scores[idx][c][MG] = to_cp(mg_value(s));
      scores[idx][c][EG] = to_cp(eg_value(s));
    }

    void add(int idx, Score w, Score b = SCORE_ZERO) {
      add(idx, WHITE, w); add(idx, BLACK, b);
    }

    std::ostream& operator<<(std::ostream& os, Term t) {

      if (t == MATERIAL || t == IMBALANCE || t == Term(PAWN) || t == TOTAL)
          os << "  ---   --- |   ---   --- | ";
      else
          os << std::setw(5) << scores[t][WHITE][MG] << " "
             << std::setw(5) << scores[t][WHITE][EG] << " | "
             << std::setw(5) << scores[t][BLACK][MG] << " "
             << std::setw(5) << scores[t][BLACK][EG] << " | ";

      os << std::setw(5) << scores[t][WHITE][MG] - scores[t][BLACK][MG] << " "
         << std::setw(5) << scores[t][WHITE][EG] - scores[t][BLACK][EG] << " \n";

      return os;
    }
  }

  using namespace Trace;

  // Struct EvalInfo contains various information computed and collected
  // by the evaluation functions.
  struct EvalInfo {

    // attackedBy[color][piece type] is a bitboard representing all squares
    // attacked by a given color and piece type (can be also ALL_PIECES).
    Bitboard attackedBy[COLOR_NB][PIECE_TYPE_NB];

    // attackedBy2[color] are the squares attacked by 2 pieces of a given color,
    // possibly via x-ray or by one pawn and one piece. Diagonal x-ray through
    // pawn or squares attacked by 2 pawns are not explicitly added.
    Bitboard attackedBy2[COLOR_NB];

    // kingRing[color] is the zone around the king which is considered
    // by the king safety evaluation. This consists of the squares directly
    // adjacent to the king, and the three (or two, for a king on an edge file)
    // squares two ranks in front of the king. For instance, if black's king
    // is on g8, kingRing[BLACK] is a bitboard containing the squares f8, h8,
    // f7, g7, h7, f6, g6 and h6.
    Bitboard kingRing[COLOR_NB];

    // kingAttackersCount[color] is the number of pieces of the given color
    // which attack a square in the kingRing of the enemy king.
    int kingAttackersCount[COLOR_NB];

    // kingAttackersWeight[color] is the sum of the "weights" of the pieces of the
    // given color which attack a square in the kingRing of the enemy king. The
    // weights of the individual piece types are given by the elements in the
    // KingAttackWeights array.
    int kingAttackersWeight[COLOR_NB];

    // kingAdjacentZoneAttacksCount[color] is the number of attacks by the given
    // color to squares directly adjacent to the enemy king. Pieces which attack
    // more than one square are counted multiple times. For instance, if there is
    // a white knight on g5 and black's king is on g8, this white knight adds 2
    // to kingAdjacentZoneAttacksCount[WHITE].
    int kingAdjacentZoneAttacksCount[COLOR_NB];

    Bitboard pinnedPieces[COLOR_NB];
    Material::Entry* me;
    Pawns::Entry* pi;
  };

  #define V(v) Value(v)
  #define S(mg, eg) make_score(mg, eg)

  // MobilityBonus[PieceType][attacked] contains bonuses for middle and end
  // game, indexed by piece type and number of attacked squares in the MobilityArea.
  const Score MobilityBonus[][32] = {
    {}, {},
    { S(-75,-76), S(-56,-54), S( -9,-26), S( -2,-10), S(  6,  5), S( 15, 11), // Knights
      S( 22, 26), S( 30, 28), S( 36, 29) },
    { S(-48,-58), S(-21,-19), S( 16, -2), S( 26, 12), S( 37, 22), S( 51, 42), // Bishops
      S( 54, 54), S( 63, 58), S( 65, 63), S( 71, 70), S( 79, 74), S( 81, 86),
      S( 92, 90), S( 97, 94) },
    { S(-56,-78), S(-25,-18), S(-11, 26), S( -5, 55), S( -4, 70), S( -1, 81), // Rooks
      S(  8,109), S( 14,120), S( 21,128), S( 23,143), S( 31,154), S( 32,160),
      S( 43,165), S( 49,168), S( 59,169) },
    { S(-40,-35), S(-25,-12), S(  2,  7), S(  4, 19), S( 14, 37), S( 24, 55), // Queens
      S( 25, 62), S( 40, 76), S( 43, 79), S( 47, 87), S( 54, 94), S( 56,102),
      S( 60,111), S( 70,116), S( 72,118), S( 73,122), S( 75,128), S( 77,130),
      S( 85,133), S( 94,136), S( 99,140), S(108,157), S(112,158), S(113,161),
      S(118,174), S(119,177), S(123,191), S(128,199) }
  };

  // Outpost[knight/bishop][supported by pawn] contains bonuses for knights and
  // bishops outposts, bigger if outpost piece is supported by a pawn.
  const Score Outpost[][2] = {
    { S(43,11), S(65,20) }, // Knights
    { S(20, 3), S(29, 8) }  // Bishops
  };

  // ReachableOutpost[knight/bishop][supported by pawn] contains bonuses for
  // knights and bishops which can reach an outpost square in one move, bigger
  // if outpost square is supported by a pawn.
  const Score ReachableOutpost[][2] = {
    { S(21, 5), S(35, 8) }, // Knights
    { S( 8, 0), S(14, 4) }  // Bishops
  };

  // RookOnFile[semiopen/open] contains bonuses for each rook when there is no
  // friendly pawn on the rook file.
  const Score RookOnFile[2] = { S(20, 7), S(45, 20) };

  // ThreatBySafePawn[PieceType] contains bonuses according to which piece
  // type is attacked by a pawn which is protected or is not attacked.
  const Score ThreatBySafePawn[PIECE_TYPE_NB] = {
    S(0, 0), S(0, 0), S(176, 139), S(131, 127), S(217, 218), S(203, 215)
  };

  // Threat[by minor/by rook][attacked PieceType] contains
  // bonuses according to which piece type attacks which one.
  // Attacks on lesser pieces which are pawn-defended are not considered.
  const Score Threat[][PIECE_TYPE_NB] = {
    { S(0, 0), S(0, 33), S(45, 43), S(46, 47), S(72,107), S(48,118) }, // by Minor
    { S(0, 0), S(0, 25), S(40, 62), S(40, 59), S( 0, 34), S(35, 48) }  // by Rook
  };

  // ThreatByKing[on one/on many] contains bonuses for King attacks on
  // pawns or pieces which are not pawn-defended.
  const Score ThreatByKing[2] = { S(3, 62), S(9, 138) };

  // Passed[mg/eg][Rank] contains midgame and endgame bonuses for passed pawns.
  // We don't use a Score because we process the two components independently.
  const Value Passed[][RANK_NB] = {
    { V(5), V( 5), V(31), V(73), V(166), V(252) },
    { V(7), V(14), V(38), V(73), V(166), V(252) }
  };

#ifdef THREECHECK
  const Score ChecksGivenBonus[CHECKS_NB] = {
      S(0, 0),
      S(472, 369),
      S(1980, 1159),
      S(0, 0)
  };
#endif

#ifdef KOTH
  const Score KothDistanceBonus[6] = {
    S(1634, 1553), S(400, 384), S(165, 174), S(83, 87), S(49, 50), S(0, 0)
  };
  const Score KothSafeCenter = S(159, 211);
#endif

#ifdef ANTI
  const Score ForcedCaptureAnti = S(1135, 1470);
  const Score PieceCountAnti    = S(122, 124);
  const Score ThreatsAnti[]     = { S(234, 293), S(468, 382) };
#endif

#ifdef ATOMIC
  const Score CloseEnemiesAtomic = S( 17,   0);
#endif

#ifdef RACE
  // Bonus for distance of king from 8th rank
  const Score KingRaceBonus[RANK_NB] = {
    S(14216, 14428), S(5931, 5364), S(4372, 3800), S(2678, 2467),
    S( 1577,  1515), S( 960,  914), S( 518,  480), S(   0,    0)
  };
#endif

  // PassedFile[File] contains a bonus according to the file of a passed pawn
  const Score PassedFile[FILE_NB] = {
    S(  9, 10), S( 2, 10), S( 1, -8), S(-20,-12),
    S(-20,-12), S( 1, -8), S( 2, 10), S( 9, 10)
  };

  // Assorted bonuses and penalties used by evaluation
  const Score MinorBehindPawn     = S(16,  0);
  const Score BishopPawns         = S( 8, 12);
  const Score RookOnPawn          = S( 8, 24);
  const Score TrappedRook         = S(92,  0);
  const Score CloseEnemies        = S( 7,  0);
  const Score SafeCheck           = S(20, 20);
  const Score OtherCheck          = S(10, 10);
  const Score ThreatByHangingPawn = S(71, 61);
  const Score LooseEnemies        = S( 0, 25);
  const Score WeakQueen           = S(35,  0);
  const Score Hanging             = S(48, 27);
  const Score ThreatByPawnPush    = S(38, 22);
  const Score Unstoppable         = S( 0, 20);
  const Score PawnlessFlank       = S(20, 80);
  const Score HinderPassedPawn    = S( 7,  0);

  // Penalty for a bishop on a1/h1 (a8/h8 for black) which is trapped by
  // a friendly pawn on b2/g2 (b7/g7 for black). This can obviously only
  // happen in Chess960 games.
  const Score TrappedBishopA1H1 = S(50, 50);

  #undef S
  #undef V

  // KingAttackWeights[PieceType] contains king attack weights by piece type
  const int KingAttackWeights[PIECE_TYPE_NB] = { 0, 0, 78, 56, 45, 11 };

  // Penalties for enemy's safe checks
  const int QueenContactCheck = 997;
  const int QueenCheck        = 695;
  const int RookCheck         = 638;
  const int BishopCheck       = 538;
  const int KnightCheck       = 874;


  // eval_init() initializes king and attack bitboards for a given color
  // adding pawn attacks. To be done at the beginning of the evaluation.

  template<Color Us>
  void eval_init(const Position& pos, EvalInfo& ei) {

    const Color  Them = (Us == WHITE ? BLACK : WHITE);
    const Square Down = (Us == WHITE ? SOUTH : NORTH);

    ei.pinnedPieces[Us] = pos.pinned_pieces(Us);
    Bitboard b = ei.attackedBy[Them][KING];
    ei.attackedBy[Them][ALL_PIECES] |= b;
    ei.attackedBy[Us][ALL_PIECES] |= ei.attackedBy[Us][PAWN] = ei.pi->pawn_attacks(Us);
    ei.attackedBy2[Us] = ei.attackedBy[Us][PAWN] & ei.attackedBy[Us][KING];

    // Init king safety tables only if we are going to use them
#ifdef ANTI
    if (!pos.is_anti() && pos.non_pawn_material(Us) >= QueenValueMg)
#else
    if (pos.non_pawn_material(Us) >= QueenValueMg)
#endif
    {
        ei.kingRing[Them] = b | shift<Down>(b);
        b &= ei.attackedBy[Us][PAWN];
        ei.kingAttackersCount[Us] = popcount(b);
        ei.kingAdjacentZoneAttacksCount[Us] = ei.kingAttackersWeight[Us] = 0;
    }
    else
        ei.kingRing[Them] = ei.kingAttackersCount[Us] = 0;
  }


  // evaluate_pieces() assigns bonuses and penalties to the pieces of a given
  // color and type.

  template<bool DoTrace, Color Us = WHITE, PieceType Pt = KNIGHT>
  Score evaluate_pieces(const Position& pos, EvalInfo& ei, Score* mobility,
                        const Bitboard* mobilityArea) {
    Bitboard b, bb;
    Square s;
    Score score = SCORE_ZERO;

    const PieceType NextPt = (Us == WHITE ? Pt : PieceType(Pt + 1));
    const Color Them = (Us == WHITE ? BLACK : WHITE);
    const Bitboard OutpostRanks = (Us == WHITE ? Rank4BB | Rank5BB | Rank6BB
                                               : Rank5BB | Rank4BB | Rank3BB);
    const Square* pl = pos.squares<Pt>(Us);

    ei.attackedBy[Us][Pt] = 0;

    while ((s = *pl++) != SQ_NONE)
    {
        // Find attacked squares, including x-ray attacks for bishops and rooks
        b = Pt == BISHOP ? attacks_bb<BISHOP>(s, pos.pieces() ^ pos.pieces(Us, QUEEN))
          : Pt ==   ROOK ? attacks_bb<  ROOK>(s, pos.pieces() ^ pos.pieces(Us, ROOK, QUEEN))
                         : pos.attacks_from<Pt>(s);

        if (ei.pinnedPieces[Us] & s)
            b &= LineBB[pos.square<KING>(Us)][s];

        ei.attackedBy2[Us] |= ei.attackedBy[Us][ALL_PIECES] & b;
        ei.attackedBy[Us][ALL_PIECES] |= ei.attackedBy[Us][Pt] |= b;

        if (b & ei.kingRing[Them])
        {
            ei.kingAttackersCount[Us]++;
            ei.kingAttackersWeight[Us] += KingAttackWeights[Pt];
            ei.kingAdjacentZoneAttacksCount[Us] += popcount(b & ei.attackedBy[Them][KING]);
        }

        if (Pt == QUEEN)
            b &= ~(  ei.attackedBy[Them][KNIGHT]
                   | ei.attackedBy[Them][BISHOP]
                   | ei.attackedBy[Them][ROOK]);

        int mob = popcount(b & mobilityArea[Us]);

        mobility[Us] += MobilityBonus[Pt][mob];

        if (Pt == BISHOP || Pt == KNIGHT)
        {
            // Bonus for outpost squares
            bb = OutpostRanks & ~ei.pi->pawn_attacks_span(Them);
            if (bb & s)
                score += Outpost[Pt == BISHOP][!!(ei.attackedBy[Us][PAWN] & s)];
            else
            {
                bb &= b & ~pos.pieces(Us);
                if (bb)
                   score += ReachableOutpost[Pt == BISHOP][!!(ei.attackedBy[Us][PAWN] & bb)];
            }

            // Bonus when behind a pawn
            if (    relative_rank(Us, s) < RANK_5
                && (pos.pieces(PAWN) & (s + pawn_push(Us))))
                score += MinorBehindPawn;

            // Penalty for pawns on the same color square as the bishop
            if (Pt == BISHOP)
                score -= BishopPawns * ei.pi->pawns_on_same_color_squares(Us, s);

            // An important Chess960 pattern: A cornered bishop blocked by a friendly
            // pawn diagonally in front of it is a very serious problem, especially
            // when that pawn is also blocked.
            if (   Pt == BISHOP
                && pos.is_chess960()
                && (s == relative_square(Us, SQ_A1) || s == relative_square(Us, SQ_H1)))
            {
                Square d = pawn_push(Us) + (file_of(s) == FILE_A ? EAST : WEST);
                if (pos.piece_on(s + d) == make_piece(Us, PAWN))
                    score -= !pos.empty(s + d + pawn_push(Us))                ? TrappedBishopA1H1 * 4
                            : pos.piece_on(s + d + d) == make_piece(Us, PAWN) ? TrappedBishopA1H1 * 2
                                                                              : TrappedBishopA1H1;
            }
        }

        if (Pt == ROOK)
        {
            // Bonus for aligning with enemy pawns on the same rank/file
            if (relative_rank(Us, s) >= RANK_5)
                score += RookOnPawn * popcount(pos.pieces(Them, PAWN) & PseudoAttacks[ROOK][s]);

            // Bonus when on an open or semi-open file
            if (ei.pi->semiopen_file(Us, file_of(s)))
            {
                score += RookOnFile[!!ei.pi->semiopen_file(Them, file_of(s))];
            }

            // Penalize when trapped by the king, even more if the king cannot castle
            else if (mob <= 3)
            {
                Square ksq = pos.square<KING>(Us);

                if (   ((file_of(ksq) < FILE_E) == (file_of(s) < file_of(ksq)))
                    && (rank_of(ksq) == rank_of(s) || relative_rank(Us, ksq) == RANK_1)
                    && !ei.pi->semiopen_side(Us, file_of(ksq), file_of(s) < file_of(ksq)))
                    score -= (TrappedRook - make_score(mob * 22, 0)) * (1 + !pos.can_castle(Us));
            }
        }

        if (Pt == QUEEN)
        {
            // Penalty if any relative pin or discovered attack against the queen
            Bitboard pinners;
            if (pos.slider_blockers(pos.pieces(Them, ROOK, BISHOP), s, pinners))
                score -= WeakQueen;
        }
    }

    if (DoTrace)
        Trace::add(Pt, Us, score);

    // Recursively call evaluate_pieces() of next piece type until KING is excluded
    return score - evaluate_pieces<DoTrace, Them, NextPt>(pos, ei, mobility, mobilityArea);
  }

  template<>
  Score evaluate_pieces<false, WHITE, KING>(const Position&, EvalInfo&, Score*, const Bitboard*) { return SCORE_ZERO; }
  template<>
  Score evaluate_pieces< true, WHITE, KING>(const Position&, EvalInfo&, Score*, const Bitboard*) { return SCORE_ZERO; }


  // evaluate_king() assigns bonuses and penalties to a king of a given color

  const Bitboard WhiteCamp = Rank1BB | Rank2BB | Rank3BB | Rank4BB | Rank5BB;
  const Bitboard BlackCamp = Rank8BB | Rank7BB | Rank6BB | Rank5BB | Rank4BB;
  const Bitboard QueenSide   = FileABB | FileBBB | FileCBB | FileDBB;
  const Bitboard CenterFiles = FileCBB | FileDBB | FileEBB | FileFBB;
  const Bitboard KingSide    = FileEBB | FileFBB | FileGBB | FileHBB;

  const Bitboard KingFlank[COLOR_NB][FILE_NB] = {
    { QueenSide   & WhiteCamp, QueenSide & WhiteCamp, QueenSide & WhiteCamp, CenterFiles & WhiteCamp,
      CenterFiles & WhiteCamp, KingSide  & WhiteCamp, KingSide  & WhiteCamp, KingSide    & WhiteCamp },
    { QueenSide   & BlackCamp, QueenSide & BlackCamp, QueenSide & BlackCamp, CenterFiles & BlackCamp,
      CenterFiles & BlackCamp, KingSide  & BlackCamp, KingSide  & BlackCamp, KingSide    & BlackCamp },
  };

  template<Color Us, bool DoTrace>
  Score evaluate_king(const Position& pos, const EvalInfo& ei) {

    const Color Them = (Us == WHITE ? BLACK : WHITE);
    const Square  Up = (Us == WHITE ? NORTH : SOUTH);

    Bitboard undefended, b, b1, b2, safe, other;
    int kingDanger;
    const Square ksq = pos.square<KING>(Us);

    // King shelter and enemy pawns storm
    Score score = ei.pi->king_safety<Us>(pos, ksq);

    // Main king safety evaluation
    if (ei.kingAttackersCount[Them])
    {
        // Find the attacked squares which are defended only by the king...
        undefended =   ei.attackedBy[Them][ALL_PIECES]
                    &  ei.attackedBy[Us][KING]
                    & ~ei.attackedBy2[Us];

        // ... and those which are not defended at all in the larger king ring
        b =  ei.attackedBy[Them][ALL_PIECES] & ~ei.attackedBy[Us][ALL_PIECES]
           & ei.kingRing[Us] & ~pos.pieces(Them);

        // Initialize the 'kingDanger' variable, which will be transformed
        // later into a king danger score. The initial value is based on the
        // number and types of the enemy's attacking pieces, the number of
        // attacked and undefended squares around our king and the quality of
        // the pawn shelter (current 'score' value).
        kingDanger =  std::min(807, ei.kingAttackersCount[Them] * ei.kingAttackersWeight[Them])
                    + 101 * ei.kingAdjacentZoneAttacksCount[Them]
                    + 235 * popcount(undefended)
                    + 134 * (popcount(b) + !!ei.pinnedPieces[Us])
                    - 717 * !pos.count<QUEEN>(Them)
                    -   7 * mg_value(score) / 5 - 5;

        // Analyse the enemy's safe queen contact checks. Firstly, find the
        // undefended squares around the king reachable by the enemy queen...
        b = undefended & ei.attackedBy[Them][QUEEN] & ~pos.pieces(Them);
#ifdef ATOMIC
        if (pos.is_atomic())
            b |= ei.attackedBy[Us][KING];
#endif

        // ...and keep squares supported by another enemy piece
        kingDanger += QueenContactCheck * popcount(b & ei.attackedBy2[Them]);

        // Analyse the safe enemy's checks which are possible on next move...
        safe  = ~(ei.attackedBy[Us][ALL_PIECES] | pos.pieces(Them));
#ifdef ATOMIC
        if (pos.is_atomic())
            safe |= ei.attackedBy[Us][KING];
#endif

        // ... and some other potential checks, only requiring the square to be
        // safe from pawn-attacks, and not being occupied by a blocked pawn.
        other = ~(   ei.attackedBy[Us][PAWN]
                  | (pos.pieces(Them, PAWN) & shift<Up>(pos.pieces(PAWN))));
#ifdef THREECHECK
        if (pos.is_three_check() && pos.checks_given(Them))
            other = safe = ~pos.pieces(Them);
#endif

        b1 = pos.attacks_from<ROOK  >(ksq);
        b2 = pos.attacks_from<BISHOP>(ksq);

        // Enemy queen safe checks
        if ((b1 | b2) & ei.attackedBy[Them][QUEEN] & safe)
            kingDanger += QueenCheck, score -= SafeCheck;

        // For other pieces, also consider the square safe if attacked twice,
        // and only defended by a queen.
        safe |=  ei.attackedBy2[Them]
               & ~(ei.attackedBy2[Us] | pos.pieces(Them))
               & ei.attackedBy[Us][QUEEN];

        // Enemy rooks safe and other checks
        if (b1 & ei.attackedBy[Them][ROOK] & safe)
            kingDanger += RookCheck, score -= SafeCheck;

        else if (b1 & ei.attackedBy[Them][ROOK] & other)
            score -= OtherCheck;

        // Enemy bishops safe and other checks
        if (b2 & ei.attackedBy[Them][BISHOP] & safe)
            kingDanger += BishopCheck, score -= SafeCheck;

        else if (b2 & ei.attackedBy[Them][BISHOP] & other)
            score -= OtherCheck;

        // Enemy knights safe and other checks
        b = pos.attacks_from<KNIGHT>(ksq) & ei.attackedBy[Them][KNIGHT];
        if (b & safe)
            kingDanger += KnightCheck, score -= SafeCheck;

        else if (b & other)
            score -= OtherCheck;

#ifdef ATOMIC
    if (pos.is_atomic())
        score -= popcount(ei.attackedBy[Us][KING] & pos.pieces()) * make_score(100, 100);
#endif
        // Compute the king danger score and subtract it from the evaluation
        if (kingDanger > 0)
        {
#ifdef THREECHECK
            if (pos.is_three_check())
            {
                switch(pos.checks_given(Them))
                {
                case CHECKS_NB:
                case CHECKS_3:
                case CHECKS_2:  kingDanger += 2 * kingDanger; break;
                case CHECKS_1:  kingDanger += kingDanger; break;
                case CHECKS_0:  kingDanger += kingDanger / 2; break;
                }
            }
#endif
            score -= make_score(std::min(kingDanger * kingDanger / 4096,  2 * int(BishopValueMg)), 0);
        }
    }

    // King tropism: firstly, find squares that opponent attacks in our king flank
    File kf = file_of(ksq);
    b = ei.attackedBy[Them][ALL_PIECES] & KingFlank[Us][kf];

    assert(((Us == WHITE ? b << 4 : b >> 4) & b) == 0);
    assert(popcount(Us == WHITE ? b << 4 : b >> 4) == popcount(b));

    // Secondly, add the squares which are attacked twice in that flank and
    // which are not defended by our pawns.
    b =  (Us == WHITE ? b << 4 : b >> 4)
       | (b & ei.attackedBy2[Them] & ~ei.attackedBy[Us][PAWN]);

#ifdef ATOMIC
    if (pos.is_atomic())
        score -= CloseEnemiesAtomic * popcount(b);
    else
#endif
    score -= CloseEnemies * popcount(b);

    // Penalty when our king is on a pawnless flank
    if (!(pos.pieces(PAWN) & (KingFlank[WHITE][kf] | KingFlank[BLACK][kf])))
        score -= PawnlessFlank;

    if (DoTrace)
        Trace::add(KING, Us, score);

    return score;
  }


  // evaluate_threats() assigns bonuses according to the types of the attacking
  // and the attacked pieces.

  template<Color Us, bool DoTrace>
  Score evaluate_threats(const Position& pos, const EvalInfo& ei) {

    const Color Them        = (Us == WHITE ? BLACK      : WHITE);
    const Square Up         = (Us == WHITE ? NORTH      : SOUTH);
    const Square Left       = (Us == WHITE ? NORTH_WEST : SOUTH_EAST);
    const Square Right      = (Us == WHITE ? NORTH_EAST : SOUTH_WEST);
    const Bitboard TRank2BB = (Us == WHITE ? Rank2BB    : Rank7BB);
    const Bitboard TRank7BB = (Us == WHITE ? Rank7BB    : Rank2BB);

    enum { Minor, Rook };

    Bitboard b, weak, defended, safeThreats;
    Score score = SCORE_ZERO;
#ifdef ANTI
    if (pos.is_anti())
    {
        // Penalty if we attack only unprotected pieces and opponent does not attack any pieces
        if ((ei.attackedBy[Us][ALL_PIECES] & pos.pieces(Them) & ~ei.attackedBy[Them][ALL_PIECES])
            && !(ei.attackedBy[Us][ALL_PIECES] & pos.pieces(Them) & ei.attackedBy[Them][ALL_PIECES])
            && !(ei.attackedBy[Them][ALL_PIECES] & pos.pieces(Us)))
            score -= ForcedCaptureAnti;
        // if both colors attack pieces, penalize more the color with more pieces
        else if ((ei.attackedBy[Us][ALL_PIECES] & pos.pieces(Them)) && (ei.attackedBy[Them][ALL_PIECES] & pos.pieces(Us)))
            score -= pos.count<ALL_PIECES>(Us) * PieceCountAnti;

        // Bonus if we threaten to force captures
        Bitboard push1 = shift<Up>(pos.pieces(Us, PAWN)) & ~pos.pieces();
        Bitboard push2 = shift<Up>(shift<Up>(TRank2BB & pos.pieces(Us, PAWN)) & ~pos.pieces()) & ~pos.pieces();
        Bitboard pawn_pushes = push1 | push2;
        Bitboard piece_moves =  (ei.attackedBy[Us][KNIGHT] | ei.attackedBy[Us][BISHOP] | ei.attackedBy[Us][ROOK]
                              | ei.attackedBy[Us][QUEEN] | ei.attackedBy[Us][KING]) & ~pos.pieces();
        Bitboard movesbb = pawn_pushes | piece_moves;
        Bitboard unprotected_pawn_pushes = pawn_pushes & ~ei.attackedBy[Us][ALL_PIECES];
        Bitboard unprotected_piece_moves = piece_moves & ~ei.attackedBy2[Us];
        Bitboard unprotected_moves = unprotected_pawn_pushes | unprotected_piece_moves;

        score += popcount(ei.attackedBy[Them][ALL_PIECES] & movesbb) * ThreatsAnti[0];
        score += popcount(ei.attackedBy[Them][ALL_PIECES] & unprotected_moves) * ThreatsAnti[1];
    }
    else
    {
#endif

#ifdef ATOMIC
    if (pos.is_atomic()) {} else
#endif
    // Small bonus if the opponent has loose pawns or pieces
    if (   (pos.pieces(Them) ^ pos.pieces(Them, QUEEN, KING))
        & ~(ei.attackedBy[Us][ALL_PIECES] | ei.attackedBy[Them][ALL_PIECES]))
        score += LooseEnemies;

    // Non-pawn enemies attacked by a pawn
    weak = (pos.pieces(Them) ^ pos.pieces(Them, PAWN)) & ei.attackedBy[Us][PAWN];

    if (weak)
    {
        b = pos.pieces(Us, PAWN) & ( ~ei.attackedBy[Them][ALL_PIECES]
                                    | ei.attackedBy[Us][ALL_PIECES]);

        safeThreats = (shift<Right>(b) | shift<Left>(b)) & weak;

        if (weak ^ safeThreats)
            score += ThreatByHangingPawn;

        while (safeThreats)
            score += ThreatBySafePawn[type_of(pos.piece_on(pop_lsb(&safeThreats)))];
    }

    // Non-pawn enemies defended by a pawn
#ifdef ATOMIC
    if (pos.is_atomic())
        defended = pos.pieces(Them) ^ pos.pieces(Them, PAWN);
    else
#endif
    defended = (pos.pieces(Them) ^ pos.pieces(Them, PAWN)) & ei.attackedBy[Them][PAWN];

    // Enemies not defended by a pawn and under our attack
#ifdef ATOMIC
    if (pos.is_atomic())
        weak = 0;
    else
#endif
    weak =   pos.pieces(Them)
          & ~ei.attackedBy[Them][PAWN]
          &  ei.attackedBy[Us][ALL_PIECES];

    // Add a bonus according to the kind of attacking pieces
    if (defended | weak)
    {
        b = (defended | weak) & (ei.attackedBy[Us][KNIGHT] | ei.attackedBy[Us][BISHOP]);
        while (b)
            score += Threat[Minor][type_of(pos.piece_on(pop_lsb(&b)))];

        b = (pos.pieces(Them, QUEEN) | weak) & ei.attackedBy[Us][ROOK];
        while (b)
            score += Threat[Rook ][type_of(pos.piece_on(pop_lsb(&b)))];

        score += Hanging * popcount(weak & ~ei.attackedBy[Them][ALL_PIECES]);

        b = weak & ei.attackedBy[Us][KING];
#ifdef ATOMIC
        if (pos.is_atomic()) {} else
#endif
        if (b)
            score += ThreatByKing[more_than_one(b)];
    }

    // Bonus if some pawns can safely push and attack an enemy piece
    b = pos.pieces(Us, PAWN) & ~TRank7BB;
    b = shift<Up>(b | (shift<Up>(b & TRank2BB) & ~pos.pieces()));

#ifdef ATOMIC
    if (pos.is_atomic())
        b &=  ~pos.pieces();
    else
#endif
    b &=  ~pos.pieces()
        & ~ei.attackedBy[Them][PAWN]
        & (ei.attackedBy[Us][ALL_PIECES] | ~ei.attackedBy[Them][ALL_PIECES]);

    b =  (shift<Left>(b) | shift<Right>(b))
       &  pos.pieces(Them)
       & ~ei.attackedBy[Us][PAWN];

    score += ThreatByPawnPush * popcount(b);

#ifdef THREECHECK
    if (pos.is_three_check())
        score += ChecksGivenBonus[pos.checks_given(Us)];
#endif
#ifdef HORDE
    if (pos.is_horde() && pos.is_horde_color(Them))
    {
        // Add a bonus according to how close we are to breaking through the pawn wall
        if (pos.pieces(Us, ROOK) | pos.pieces(Us, QUEEN))
        {
            int min = 8;
            if ((ei.attackedBy[Us][QUEEN] | ei.attackedBy[Us][ROOK]) & rank_bb(RANK_1))
                min = 0;
            else
            {
                for (File f = FILE_A; f <= FILE_H; ++f)
                {
                    int pawns = popcount(pos.pieces(Them, PAWN) & file_bb(f));
                    int pawnsl = f > FILE_A ? std::min(popcount(pos.pieces(Them, PAWN) & FileBB[f - 1]), pawns) : 0;
                    int pawnsr = f < FILE_H ? std::min(popcount(pos.pieces(Them, PAWN) & FileBB[f + 1]), pawns) : 0;
                    min = std::min(min, pawnsl + pawnsr);
                }
            }
            score += ThreatByHangingPawn * pos.count<PAWN>(Them) / (1 + min) / (pos.pieces(Us, QUEEN) ? 2 : 4);
        }
    }
#endif
#ifdef ANTI
    }
#endif
    if (DoTrace)
        Trace::add(THREAT, Us, score);

    return score;
  }


  // evaluate_passed_pawns() evaluates the passed pawns of the given color

  template<Color Us, bool DoTrace>
  Score evaluate_passed_pawns(const Position& pos, const EvalInfo& ei) {

    const Color Them = (Us == WHITE ? BLACK : WHITE);
#ifdef RACE
    const Color Up = pos.is_race() ? WHITE : Us;
#else
    const Color Up = Us;
#endif

    Bitboard b, bb, squaresToQueen, defendedSquares, unsafeSquares;
    Score score = SCORE_ZERO;

#ifdef RACE
    if (pos.is_race())
    {
        Square ksq = pos.square<KING>(Us);
        int s = relative_rank(BLACK, ksq);
        for (Rank i = Rank(rank_of(ksq) + 1); i <= RANK_8; ++i)
            if (!(rank_bb(i) & DistanceRingBB[ksq][i - 1 - rank_of(ksq)] & ~ei.attackedBy[Them][ALL_PIECES] & ~pos.pieces(Us)))
                s++;
        score = KingRaceBonus[std::min(s, 7)];
    }
    else
    {
#endif
    b = ei.pi->passed_pawns(Us);

#ifdef KOTH
    if (pos.is_koth())
    {
        Square ksq = pos.square<KING>(Us);
        Square center[4] = {SQ_E4, SQ_D4, SQ_D5, SQ_E5};
        for (int i = 0; i<4; i++)
        {
            int dist = distance(ksq, center[i])
                      + popcount(pos.attackers_to(center[i]) & pos.pieces(Them))
                      + popcount(pos.pieces(Us) & center[i]) ;
            assert(dist > 0);
            score += KothDistanceBonus[std::min(dist - 1, 5)];
        }
    }
#endif
    while (b)
    {
        Square s = pop_lsb(&b);

        assert(pos.pawn_passed(Us, s));
        assert(!(pos.pieces(PAWN) & forward_bb(Us, s)));

<<<<<<< HEAD
        int r = relative_rank(Up, s) - RANK_2;
=======
        bb = forward_bb(Us, s) & (ei.attackedBy[Them][ALL_PIECES] | pos.pieces(Them));
        score -= HinderPassedPawn * popcount(bb);

        int r = relative_rank(Us, s) - RANK_2;
>>>>>>> 344616e9
        int rr = r * (r - 1);

        Value mbonus = Passed[MG][r], ebonus = Passed[EG][r];

        if (rr)
        {
            Square pawnPush = pawn_push(Up);
            Square blockSq = s + pawnPush;
#ifdef HORDE
            if (pos.is_horde())
            {
                // Assume a horde king distance of approximately 5
                if (pos.is_horde_color(Us))
                    ebonus += distance(pos.square<KING>(Them), blockSq) * 5 * rr - 10 * rr;
                else
                    ebonus += 25 * rr - distance(pos.square<KING>(Us), blockSq) * 2 * rr;
            }
            else
#endif
#ifdef ATOMIC
            if (pos.is_atomic())
            {
                // Adjust bonus based on proximity to promotion
                ebonus += relative_rank(Us, s) * 5 * rr;
            }
            else
#endif
#ifdef ANTI
            if (pos.is_anti())
            {
                // Adjust bonus based on the kings' proximities
                Square ksq;
                const Square* kl = pos.squares<KING>(Them);
                while ((ksq = *kl++) != SQ_NONE)
                    ebonus += distance(ksq, blockSq) * 5 * rr;
                kl = pos.squares<KING>(Us);
                while ((ksq = *kl++) != SQ_NONE)
                {
                    ebonus -= distance(ksq, blockSq) * 2 * rr;
                    // If blockSq is not the queening square then consider also a second push
                    if (relative_rank(Up, blockSq) != RANK_8)
                        ebonus -= distance(ksq, blockSq + pawnPush) * rr;
                }
            }
            else
#endif
            {
            // Adjust bonus based on the king's proximity
            ebonus +=  distance(pos.square<KING>(Them), blockSq) * 5 * rr
                     - distance(pos.square<KING>(Us  ), blockSq) * 2 * rr;

            // If blockSq is not the queening square then consider also a second push
            if (relative_rank(Up, blockSq) != RANK_8)
                ebonus -= distance(pos.square<KING>(Us), blockSq + pawnPush) * rr;
            }

            // If the pawn is free to advance, then increase the bonus
            if (pos.empty(blockSq))
            {
                // If there is a rook or queen attacking/defending the pawn from behind,
                // consider all the squaresToQueen. Otherwise consider only the squares
                // in the pawn's path attacked or occupied by the enemy.
                defendedSquares = unsafeSquares = squaresToQueen = forward_bb(Us, s);

                bb = forward_bb(Them, s) & pos.pieces(ROOK, QUEEN) & pos.attacks_from<ROOK>(s);

                if (!(pos.pieces(Us) & bb))
                    defendedSquares &= ei.attackedBy[Us][ALL_PIECES];

                if (!(pos.pieces(Them) & bb))
                {
                    unsafeSquares &= ei.attackedBy[Them][ALL_PIECES] | pos.pieces(Them);
                }

                // If there aren't any enemy attacks, assign a big bonus. Otherwise
                // assign a smaller bonus if the block square isn't attacked.
                int k = !unsafeSquares ? 18 : !(unsafeSquares & blockSq) ? 8 : 0;

                // If the path to the queen is fully defended, assign a big bonus.
                // Otherwise assign a smaller bonus if the block square is defended.
                if (defendedSquares == squaresToQueen)
                    k += 6;
                else if (defendedSquares & blockSq)
                    k += 4;

                mbonus += k * rr, ebonus += k * rr;
            }
            else if (pos.pieces(Us) & blockSq)
                mbonus += rr + r * 2, ebonus += rr + r * 2;
        } // rr != 0

        score += make_score(mbonus, ebonus) + PassedFile[file_of(s)];
    }
#ifdef RACE
    }
#endif
    if (DoTrace)
        Trace::add(PASSED, Us, score);

    // Add the scores to the middlegame and endgame eval
    return score;
  }


  // evaluate_space() computes the space evaluation for a given side. The
  // space evaluation is a simple bonus based on the number of safe squares
  // available for minor pieces on the central four files on ranks 2--4. Safe
  // squares one, two or three squares behind a friendly pawn are counted
  // twice. Finally, the space bonus is multiplied by a weight. The aim is to
  // improve play on game opening.
  template<Color Us>
  Score evaluate_space(const Position& pos, const EvalInfo& ei) {

    const Color Them = (Us == WHITE ? BLACK : WHITE);
    const Bitboard SpaceMask =
      Us == WHITE ? (FileCBB | FileDBB | FileEBB | FileFBB) & (Rank2BB | Rank3BB | Rank4BB)
                  : (FileCBB | FileDBB | FileEBB | FileFBB) & (Rank7BB | Rank6BB | Rank5BB);

    // Find the safe squares for our pieces inside the area defined by
    // SpaceMask. A square is unsafe if it is attacked by an enemy
    // pawn, or if it is undefended and attacked by an enemy piece.
    Bitboard safe =   SpaceMask
                   & ~pos.pieces(Us, PAWN)
                   & ~ei.attackedBy[Them][PAWN]
                   & (ei.attackedBy[Us][ALL_PIECES] | ~ei.attackedBy[Them][ALL_PIECES]);
#ifdef HORDE
    if (pos.is_horde())
        safe =   ~ei.attackedBy[Them][PAWN]
               & (ei.attackedBy[Us][ALL_PIECES] | ~ei.attackedBy[Them][ALL_PIECES]);
#endif

    // Find all squares which are at most three squares behind some friendly pawn
    Bitboard behind = pos.pieces(Us, PAWN);
    behind |= (Us == WHITE ? behind >>  8 : behind <<  8);
    behind |= (Us == WHITE ? behind >> 16 : behind << 16);
#ifdef HORDE
    if (pos.is_horde())
        behind |= (Us == WHITE ? behind >> 24 : behind << 24);
#endif

    // Since SpaceMask[Us] is fully on our half of the board...
#ifdef HORDE
    assert(pos.is_horde() || unsigned(safe >> (Us == WHITE ? 32 : 0)) == 0);
#else
    assert(unsigned(safe >> (Us == WHITE ? 32 : 0)) == 0);
#endif

    // ...count safe + (behind & safe) with a single popcount
    int bonus = popcount((Us == WHITE ? safe << 32 : safe >> 32) | (behind & safe));
#ifdef HORDE
    if (pos.is_horde())
        bonus = popcount(safe) + popcount(behind & safe);
    else
#endif
    bonus = std::min(16, bonus);
    int weight = pos.count<ALL_PIECES>(Us) - 2 * ei.pi->open_files();
#ifdef THREECHECK
    if (pos.is_three_check())
        weight -= pos.checks_count();
#endif
#ifdef HORDE
    if (pos.is_horde() && pos.is_horde_color(Us))
    {
        return make_score(bonus * weight * weight / 200, 0);
    }
#endif
#ifdef KOTH
    if (pos.is_koth())
        return make_score(bonus * weight * weight / 22, 0)
              + KothSafeCenter * popcount(safe & behind & (Rank4BB | Rank5BB) & (FileDBB | FileEBB));
#endif

    return make_score(bonus * weight * weight / 18, 0);
  }


  // evaluate_initiative() computes the initiative correction value for the
  // position, i.e., second order bonus/malus based on the known attacking/defending
  // status of the players.
  Score evaluate_initiative(const Position& pos, int asymmetry, Value eg) {

    int kingDistance;
#ifdef ANTI
    // Assume an antichess king distance of approximately 5
    if (pos.is_anti())
        kingDistance = 5;
    else
#endif
    kingDistance =  distance<File>(pos.square<KING>(WHITE), pos.square<KING>(BLACK))
                  - distance<Rank>(pos.square<KING>(WHITE), pos.square<KING>(BLACK));
    int pawns = pos.count<PAWN>(WHITE) + pos.count<PAWN>(BLACK);

    // Compute the initiative bonus for the attacking side
    int initiative = 8 * (asymmetry + kingDistance - 15) + 12 * pawns;

    // Now apply the bonus: note that we find the attacking side by extracting
    // the sign of the endgame value, and that we carefully cap the bonus so
    // that the endgame score will never be divided by more than two.
    int value = ((eg > 0) - (eg < 0)) * std::max(initiative, -abs(eg / 2));

    return make_score(0, value);
  }


  // evaluate_scale_factor() computes the scale factor for the winning side
  ScaleFactor evaluate_scale_factor(const Position& pos, const EvalInfo& ei, Value eg) {

    Color strongSide = eg > VALUE_DRAW ? WHITE : BLACK;
    ScaleFactor sf = ei.me->scale_factor(pos, strongSide);

    // If we don't already have an unusual scale factor, check for certain
    // types of endgames, and use a lower scale for those.
    if (    ei.me->game_phase() < PHASE_MIDGAME
        && (sf == SCALE_FACTOR_NORMAL || sf == SCALE_FACTOR_ONEPAWN))
    {
        if (pos.opposite_bishops())
        {
            // Endgame with opposite-colored bishops and no other pieces (ignoring pawns)
            // is almost a draw, in case of KBP vs KB, it is even more a draw.
            if (   pos.non_pawn_material(WHITE) == BishopValueMg
                && pos.non_pawn_material(BLACK) == BishopValueMg)
                sf = more_than_one(pos.pieces(PAWN)) ? ScaleFactor(31) : ScaleFactor(9);

            // Endgame with opposite-colored bishops, but also other pieces. Still
            // a bit drawish, but not as drawish as with only the two bishops.
            else
                sf = ScaleFactor(46);
        }
        // Endings where weaker side can place his king in front of the opponent's
        // pawns are drawish.
        else if (    abs(eg) <= BishopValueEg
                 &&  pos.count<PAWN>(strongSide) <= 2
                 && !pos.pawn_passed(~strongSide, pos.square<KING>(~strongSide)))
            sf = ScaleFactor(37 + 7 * pos.count<PAWN>(strongSide));
    }

    return sf;
  }

} // namespace

/// evaluate() is the main evaluation function. It returns a static evaluation
/// of the position from the point of view of the side to move.

template<bool DoTrace>
Value Eval::evaluate(const Position& pos) {

  assert(!pos.checkers());

  Score mobility[COLOR_NB] = { SCORE_ZERO, SCORE_ZERO };
  EvalInfo ei;

#ifdef KOTH
    // Possibly redundant static evaluator
    if (pos.is_koth())
    {
        if (pos.is_koth_win())
            return VALUE_MATE;
        if (pos.is_koth_loss())
            return -VALUE_MATE;
    }
#endif
#ifdef RACE
    // Possibly redundant static evaluator
    if (pos.is_race())
    {
        if (pos.is_race_draw())
            return VALUE_DRAW;
        if (pos.is_race_win())
            return VALUE_MATE;
        if (pos.is_race_loss())
            return -VALUE_MATE;
    }
#endif
#ifdef THREECHECK
    if (pos.is_three_check())
    {
        // Possibly redundant static evaluator
        if (pos.is_three_check_win())
            return VALUE_MATE;
        if (pos.is_three_check_loss())
            return -VALUE_MATE;
    }
#endif
#ifdef HORDE
    // Possibly redundant static evaluator
    if (pos.is_horde())
    {
        if (pos.is_horde_loss())
            return -VALUE_MATE;
    }
#endif
#ifdef ATOMIC
    // Possibly redundant static evaluator
    if (pos.is_atomic())
    {
        if (pos.is_atomic_win())
            return VALUE_MATE;
        if (pos.is_atomic_loss())
            return -VALUE_MATE;
    }
#endif
#ifdef ANTI
    // Possibly redundant static evaluator
    if (pos.is_anti())
    {
        if (pos.is_anti_win())
            return VALUE_MATE;
        if (pos.is_anti_loss())
            return -VALUE_MATE;
    }
#endif

  // Probe the material hash table
  ei.me = Material::probe(pos);

  // If we have a specialized evaluation function for the current material
  // configuration, call it and return.
#ifdef KOTH
  if (pos.is_koth()) {} else
#endif
#ifdef RACE
  if (pos.is_race()) {} else
#endif
#ifdef THREECHECK
  if (pos.is_three_check()) {} else
#endif
#ifdef HORDE
  if (pos.is_horde()) {} else
#endif
#ifdef ATOMIC
  if (pos.is_atomic()) {} else
#endif
#ifdef ANTI
  if (pos.is_anti()) {} else
#endif
#ifdef CRAZYHOUSE
  if (pos.is_house()) {} else
#endif
  if (ei.me->specialized_eval_exists())
      return ei.me->evaluate(pos);

  // Initialize score by reading the incrementally updated scores included in
  // the position object (material + piece square tables) and the material
  // imbalance. Score is computed internally from the white point of view.
  Score score = pos.psq_score() + ei.me->imbalance();

  // Probe the pawn hash table
  ei.pi = Pawns::probe(pos);
  score += ei.pi->pawns_score();

  // Initialize attack and king safety bitboards
  ei.attackedBy[WHITE][ALL_PIECES] = ei.attackedBy[BLACK][ALL_PIECES] = 0;
  ei.attackedBy[WHITE][KING] = pos.attacks_from<KING>(pos.square<KING>(WHITE));
  ei.attackedBy[BLACK][KING] = pos.attacks_from<KING>(pos.square<KING>(BLACK));
  eval_init<WHITE>(pos, ei);
  eval_init<BLACK>(pos, ei);

  // Pawns blocked or on ranks 2 and 3 will be excluded from the mobility area
  Bitboard blockedPawns[] = {
    pos.pieces(WHITE, PAWN) & (shift<SOUTH>(pos.pieces()) | Rank2BB | Rank3BB),
    pos.pieces(BLACK, PAWN) & (shift<NORTH>(pos.pieces()) | Rank7BB | Rank6BB)
  };

  // Do not include in mobility area squares protected by enemy pawns, or occupied
  // by our blocked pawns or king.
  Bitboard mobilityArea[] = {
    ~(ei.attackedBy[BLACK][PAWN] | blockedPawns[WHITE] | pos.square<KING>(WHITE)),
    ~(ei.attackedBy[WHITE][PAWN] | blockedPawns[BLACK] | pos.square<KING>(BLACK))
  };

  // Evaluate all pieces but king and pawns
  score += evaluate_pieces<DoTrace>(pos, ei, mobility, mobilityArea);
  score += mobility[WHITE] - mobility[BLACK];

#ifdef ANTI
  if (pos.is_anti()) {} else
#endif
#ifdef RACE
  if (pos.is_race()) {} else
#endif
  // Evaluate kings after all other pieces because we need full attack
  // information when computing the king safety evaluation.
  score +=  evaluate_king<WHITE, DoTrace>(pos, ei)
          - evaluate_king<BLACK, DoTrace>(pos, ei);

  // Evaluate tactical threats, we need full attack information including king
  score +=  evaluate_threats<WHITE, DoTrace>(pos, ei)
          - evaluate_threats<BLACK, DoTrace>(pos, ei);

  // Evaluate passed pawns, we need full attack information including king
  score +=  evaluate_passed_pawns<WHITE, DoTrace>(pos, ei)
          - evaluate_passed_pawns<BLACK, DoTrace>(pos, ei);

  // If both sides have only pawns, score for potential unstoppable pawns
  if (!pos.non_pawn_material(WHITE) && !pos.non_pawn_material(BLACK))
  {
      Bitboard b;
      if ((b = ei.pi->passed_pawns(WHITE)) != 0)
          score += Unstoppable * int(relative_rank(WHITE, frontmost_sq(WHITE, b)));

      if ((b = ei.pi->passed_pawns(BLACK)) != 0)
          score -= Unstoppable * int(relative_rank(BLACK, frontmost_sq(BLACK, b)));
  }

  // Evaluate space for both sides, only during opening
#ifdef HORDE
  if (pos.is_horde())
  {
      score +=  evaluate_space<WHITE>(pos, ei)
              - evaluate_space<BLACK>(pos, ei);
  }
  else
  {
#endif
  if (pos.non_pawn_material(WHITE) + pos.non_pawn_material(BLACK) >= 12222)
      score +=  evaluate_space<WHITE>(pos, ei)
              - evaluate_space<BLACK>(pos, ei);

  // Evaluate position potential for the winning side
  score += evaluate_initiative(pos, ei.pi->pawn_asymmetry(), eg_value(score));
#ifdef HORDE
  }
#endif

  // Evaluate scale factor for the winning side
  ScaleFactor sf = evaluate_scale_factor(pos, ei, eg_value(score));

  // Interpolate between a middlegame and a (scaled by 'sf') endgame score
  Value v =  mg_value(score) * int(ei.me->game_phase())
           + eg_value(score) * int(PHASE_MIDGAME - ei.me->game_phase()) * sf / SCALE_FACTOR_NORMAL;

  v /= int(PHASE_MIDGAME);

  // In case of tracing add all remaining individual evaluation terms
  if (DoTrace)
  {
      Trace::add(MATERIAL, pos.psq_score());
      Trace::add(IMBALANCE, ei.me->imbalance());
      Trace::add(PAWN, ei.pi->pawns_score());
      Trace::add(MOBILITY, mobility[WHITE], mobility[BLACK]);
      Trace::add(SPACE, evaluate_space<WHITE>(pos, ei)
                      , evaluate_space<BLACK>(pos, ei));
      Trace::add(TOTAL, score);
  }

  return (pos.side_to_move() == WHITE ? v : -v) + Eval::Tempo; // Side to move point of view
}

// Explicit template instantiations
template Value Eval::evaluate<true >(const Position&);
template Value Eval::evaluate<false>(const Position&);


/// trace() is like evaluate(), but instead of returning a value, it returns
/// a string (suitable for outputting to stdout) that contains the detailed
/// descriptions and values of each evaluation term. Useful for debugging.

std::string Eval::trace(const Position& pos) {

  std::memset(scores, 0, sizeof(scores));

  Value v = evaluate<true>(pos);
  v = pos.side_to_move() == WHITE ? v : -v; // White's point of view

  std::stringstream ss;
  ss << std::showpoint << std::noshowpos << std::fixed << std::setprecision(2)
     << "      Eval term |    White    |    Black    |    Total    \n"
     << "                |   MG    EG  |   MG    EG  |   MG    EG  \n"
     << "----------------+-------------+-------------+-------------\n"
     << "       Material | " << Term(MATERIAL)
     << "      Imbalance | " << Term(IMBALANCE)
     << "          Pawns | " << Term(PAWN)
     << "        Knights | " << Term(KNIGHT)
     << "         Bishop | " << Term(BISHOP)
     << "          Rooks | " << Term(ROOK)
     << "         Queens | " << Term(QUEEN)
     << "       Mobility | " << Term(MOBILITY)
     << "    King safety | " << Term(KING)
     << "        Threats | " << Term(THREAT)
     << "   Passed pawns | " << Term(PASSED)
     << "          Space | " << Term(SPACE)
     << "----------------+-------------+-------------+-------------\n"
     << "          Total | " << Term(TOTAL);

  ss << "\nTotal Evaluation: " << to_cp(v) << " (white side)\n";

  return ss.str();
}<|MERGE_RESOLUTION|>--- conflicted
+++ resolved
@@ -757,11 +757,6 @@
   Score evaluate_passed_pawns(const Position& pos, const EvalInfo& ei) {
 
     const Color Them = (Us == WHITE ? BLACK : WHITE);
-#ifdef RACE
-    const Color Up = pos.is_race() ? WHITE : Us;
-#else
-    const Color Up = Us;
-#endif
 
     Bitboard b, bb, squaresToQueen, defendedSquares, unsafeSquares;
     Score score = SCORE_ZERO;
@@ -771,8 +766,8 @@
     {
         Square ksq = pos.square<KING>(Us);
         int s = relative_rank(BLACK, ksq);
-        for (Rank i = Rank(rank_of(ksq) + 1); i <= RANK_8; ++i)
-            if (!(rank_bb(i) & DistanceRingBB[ksq][i - 1 - rank_of(ksq)] & ~ei.attackedBy[Them][ALL_PIECES] & ~pos.pieces(Us)))
+        for (Rank kr = rank_of(ksq), r = Rank(kr + 1); r <= RANK_8; ++r)
+            if (!(rank_bb(r) & DistanceRingBB[ksq][r - 1 - kr] & ~ei.attackedBy[Them][ALL_PIECES] & ~pos.pieces(Us)))
                 s++;
         score = KingRaceBonus[std::min(s, 7)];
     }
@@ -803,21 +798,17 @@
         assert(pos.pawn_passed(Us, s));
         assert(!(pos.pieces(PAWN) & forward_bb(Us, s)));
 
-<<<<<<< HEAD
-        int r = relative_rank(Up, s) - RANK_2;
-=======
         bb = forward_bb(Us, s) & (ei.attackedBy[Them][ALL_PIECES] | pos.pieces(Them));
         score -= HinderPassedPawn * popcount(bb);
 
         int r = relative_rank(Us, s) - RANK_2;
->>>>>>> 344616e9
         int rr = r * (r - 1);
 
         Value mbonus = Passed[MG][r], ebonus = Passed[EG][r];
 
         if (rr)
         {
-            Square pawnPush = pawn_push(Up);
+            Square pawnPush = pawn_push(Us);
             Square blockSq = s + pawnPush;
 #ifdef HORDE
             if (pos.is_horde())
@@ -851,7 +842,7 @@
                 {
                     ebonus -= distance(ksq, blockSq) * 2 * rr;
                     // If blockSq is not the queening square then consider also a second push
-                    if (relative_rank(Up, blockSq) != RANK_8)
+                    if (relative_rank(Us, blockSq) != RANK_8)
                         ebonus -= distance(ksq, blockSq + pawnPush) * rr;
                 }
             }
@@ -863,7 +854,7 @@
                      - distance(pos.square<KING>(Us  ), blockSq) * 2 * rr;
 
             // If blockSq is not the queening square then consider also a second push
-            if (relative_rank(Up, blockSq) != RANK_8)
+            if (relative_rank(Us, blockSq) != RANK_8)
                 ebonus -= distance(pos.square<KING>(Us), blockSq + pawnPush) * rr;
             }
 
