--- conflicted
+++ resolved
@@ -460,13 +460,8 @@
     S(  9, 10), S( 2, 10), S( 1, -8), S(-20,-12),
     S(-20,-12), S( 1, -8), S( 2, 10), S(  9, 10)
   };
-<<<<<<< HEAD
-
-  // Protector[PieceType][distance] contains a protecting bonus for our king, 
-=======
   
   // Protector[PieceType][distance] contains a protecting bonus for our king,
->>>>>>> 1810c4d7
   // indexed by piece type and distance between the piece and the king.
   const Score Protector[PIECE_TYPE_NB][8] = {
     {}, {},
