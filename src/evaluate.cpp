--- conflicted
+++ resolved
@@ -489,31 +489,32 @@
 #endif
   };
 
-  const int KingSafetyParams[VARIANT_NB][7] = {
-    {   102,  201,  143, -848, -280,   -5,    0 },
+  // Per-variant king danger malus factors
+  const int KingDangerParams[VARIANT_NB][7] = {
+    {   102,  201,  143, -848,   -9,   40,    0 },
 #ifdef ANTI
-    {   101,  235,  134, -717, -357,   -5,    0 },
+    {   101,  235,  134, -717,  -11,   -5,    0 },
 #endif
 #ifdef ATOMIC
-    {   305,  170,  141, -718, -367,   -7,   29 },
+    {   305,  170,  141, -718,  -12,   -7,   29 },
 #endif
 #ifdef CRAZYHOUSE
-    {   148,  299,  183, -697, -309,   -1,  263 },
-#endif
-#ifdef HORDE
-    {   101,  235,  134, -717, -357,   -5,    0 },
+    {   148,  299,  183, -697,  -10,   -1,  263 },
+#endif
+#ifdef HORDE
+    {   101,  235,  134, -717,  -11,   -5,    0 },
 #endif
 #ifdef KOTH
-    {   101,  235,  134, -717, -357,   -5,    0 },
+    {   101,  235,  134, -717,  -11,   -5,    0 },
 #endif
 #ifdef RACE
-    {   101,  235,  134, -717, -357,   -5,    0 },
+    {   101,  235,  134, -717,  -11,   -5,    0 },
 #endif
 #ifdef RELAY
-    {   101,  235,  134, -717, -357,   -5,    0 },
+    {   101,  235,  134, -717,  -11,   -5,    0 },
 #endif
 #ifdef THREECHECK
-    {   77,  138,  107, -726, -292,  -73,  168 },
+    {    77,  138,  107, -726,   -7,  -73,  168 },
 #endif
   };
 
@@ -576,19 +577,15 @@
     ei.attackedBy[Us][ALL_PIECES] = b | ei.attackedBy[Us][PAWN];
 
     // Init our king safety tables only if we are going to use them
-<<<<<<< HEAD
     if ((
 #ifdef ANTI
         !pos.is_anti() &&
 #endif
-        (pos.non_pawn_material(Them) >= QueenValueMg))
+        (pos.non_pawn_material(Them) >= RookValueMg + KnightValueMg))
 #ifdef CRAZYHOUSE
         || pos.is_house()
 #endif
     )
-=======
-    if (pos.non_pawn_material(Them) >= RookValueMg + KnightValueMg)
->>>>>>> c216dcbe
     {
         ei.kingRing[Us] = b;
         if (relative_rank(Us, pos.square<KING>(Us)) == RANK_1)
@@ -760,7 +757,12 @@
     Score score = ei.pe->king_safety<Us>(pos, ksq);
 
     // Main king safety evaluation
-    if (ei.kingAttackersCount[Them] > (1 - pos.count<QUEEN>(Them)))
+    if (ei.kingAttackersCount[Them] > (1 - pos.count<QUEEN>(Them))
+#ifdef HORDE
+        // Hack to prevent segmentation fault for multi-queen positions
+        && !(pos.is_horde() && ksq == SQ_NONE)
+#endif
+    )
     {
         // Find the attacked squares which are defended only by our king...
 #ifdef ATOMIC
@@ -783,14 +785,14 @@
         // number and types of the enemy's attacking pieces, the number of
         // attacked and undefended squares around our king and the quality of
         // the pawn shelter (current 'score' value).
-<<<<<<< HEAD
-        const auto KSP = KingSafetyParams[pos.variant()];
+        const auto KDP = KingDangerParams[pos.variant()];
         kingDanger =           ei.kingAttackersCount[Them] * ei.kingAttackersWeight[Them]
-                    + KSP[0] * ei.kingAdjacentZoneAttacksCount[Them]
-                    + KSP[1] * popcount(undefended)
-                    + KSP[2] * (popcount(b) + !!pos.pinned_pieces(Us))
-                    + KSP[3] * !pos.count<QUEEN>(Them)
-                    + KSP[4] * mg_value(score) / 250 + KSP[5];
+                    + KDP[0] * ei.kingAdjacentZoneAttacksCount[Them]
+                    + KDP[1] * popcount(undefended)
+                    + KDP[2] * (popcount(b) + !!pos.pinned_pieces(Us))
+                    + KDP[3] * !pos.count<QUEEN>(Them)
+                    + KDP[4] * mg_value(score) / 8
+                    + KDP[5];
         Bitboard h = 0;
 
 #ifdef CRAZYHOUSE
@@ -805,15 +807,6 @@
             h = pos.count_in_hand<QUEEN>(Them) ? undefended & ~pos.pieces() : 0;
         }
 #endif
-=======
-        kingDanger =        ei.kingAttackersCount[Them] * ei.kingAttackersWeight[Them]
-                    + 102 * ei.kingAdjacentZoneAttacksCount[Them]
-                    + 201 * popcount(undefended)
-                    + 143 * (popcount(b) + !!pos.pinned_pieces(Us))
-                    - 848 * !pos.count<QUEEN>(Them)
-                    -   9 * mg_value(score) / 8
-                    +  40;
->>>>>>> c216dcbe
 
         // Analyse the safe enemy's checks which are possible on next move
         safe  = ~pos.pieces(Them);
@@ -890,7 +883,6 @@
 #endif
         // Transform the kingDanger units into a Score, and substract it from the evaluation
         if (kingDanger > 0)
-<<<<<<< HEAD
         {
 #ifdef THREECHECK
             if (pos.is_three_check())
@@ -901,11 +893,8 @@
             if (pos.is_house() && v > QueenValueMg)
                 v = QueenValueMg;
 #endif
-            score -= make_score(v, KSP[6] * v / 256);
+            score -= make_score(v, kingDanger / 16 + KDP[6] * v / 256);
         }
-=======
-            score -= make_score(kingDanger * kingDanger / 4096, kingDanger / 16);
->>>>>>> c216dcbe
     }
 
     // King tropism: firstly, find squares that opponent attacks in our king flank
