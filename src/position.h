--- conflicted
+++ resolved
@@ -29,7 +29,6 @@
 #include "bitboard.h"
 #include "types.h"
 
-<<<<<<< HEAD
 #define STANDARD_VARIANT 0
 #define CHESS960_VARIANT 1 << 1
 #define ATOMIC_VARIANT 1 << 2
@@ -39,22 +38,6 @@
 #define RACE_VARIANT 1 << 6
 #define THREECHECK_VARIANT 1 << 7
 #define ANTI_VARIANT 1 << 8
-
-class Position;
-class Thread;
-
-namespace PSQT {
-
-  extern Score psq[PIECE_NB][SQUARE_NB];
-#ifdef ANTI
-  extern Score psqAnti[PIECE_NB][SQUARE_NB];
-#endif
-
-  void init();
-}
-
-=======
->>>>>>> 92f01aa2
 
 /// StateInfo struct stores information needed to restore a Position object to
 /// its previous state when we retract a move. Whenever a move is made on the
