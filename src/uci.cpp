/*
  Stockfish, a UCI chess playing engine derived from Glaurung 2.1
  Copyright (C) 2004-2008 Tord Romstad (Glaurung author)
  Copyright (C) 2008-2015 Marco Costalba, Joona Kiiski, Tord Romstad
  Copyright (C) 2015-2016 Marco Costalba, Joona Kiiski, Gary Linscott, Tord Romstad

  Stockfish is free software: you can redistribute it and/or modify
  it under the terms of the GNU General Public License as published by
  the Free Software Foundation, either version 3 of the License, or
  (at your option) any later version.

  Stockfish is distributed in the hope that it will be useful,
  but WITHOUT ANY WARRANTY; without even the implied warranty of
  MERCHANTABILITY or FITNESS FOR A PARTICULAR PURPOSE.  See the
  GNU General Public License for more details.

  You should have received a copy of the GNU General Public License
  along with this program.  If not, see <http://www.gnu.org/licenses/>.
*/

#include <iostream>
#include <sstream>
#include <string>

#include "evaluate.h"
#include "movegen.h"
#include "position.h"
#include "search.h"
#include "thread.h"
#include "timeman.h"
#include "uci.h"

using namespace std;

extern void benchmark(const Position& pos, istream& is);

namespace {

  // FEN string of the initial position, normal variant
  const char* StartFEN = "rnbqkbnr/pppppppp/8/8/8/8/PPPPPPPP/RNBQKBNR w KQkq - 0 1";
#ifdef HORDE
  // FEN string of the initial position, horde variant
  const char* StartFENHorde = "rnbqkbnr/pppppppp/8/1PP2PP1/PPPPPPPP/PPPPPPPP/PPPPPPPP/PPPPPPPP w kq - 0 1";
#endif

  // A list to keep track of the position states along the setup moves (from the
  // start position to the position just before the search starts). Needed by
  // 'draw by repetition' detection.
  StateListPtr States(new std::deque<StateInfo>(1));


  // position() is called when engine receives the "position" UCI command.
  // The function sets up the position described in the given FEN string ("fen")
  // or the starting position ("startpos") and then makes the moves given in the
  // following move list ("moves").

  void position(Position& pos, istringstream& is) {

    Move m;
    string token, fen;

    int variant = STANDARD_VARIANT;
    if (Options["UCI_Chess960"])
        variant |= CHESS960_VARIANT;
#ifdef ATOMIC
    if (Options["UCI_Atomic"])
        variant |= ATOMIC_VARIANT;
#endif
#ifdef HORDE
    if (Options["UCI_Horde"])
        variant |= HORDE_VARIANT;
#endif
#ifdef HOUSE
    if (Options["UCI_House"])
        variant |= HOUSE_VARIANT;
#endif
#ifdef KOTH
    if (Options["UCI_KingOfTheHill"])
        variant |= KOTH_VARIANT;
#endif
#ifdef RACE
    if (Options["UCI_Race"])
        variant |= RACE_VARIANT;
#endif
#ifdef THREECHECK
    if (Options["UCI_3Check"])
        variant |= THREECHECK_VARIANT;
#endif

    is >> token;
    if (token == "startpos")
    {
#ifdef HORDE
        fen = (variant & HORDE_VARIANT) ? StartFENHorde : StartFEN;
#else
        fen = StartFEN;
#endif
        is >> token; // Consume "moves" token if any
    }
    else if (token == "fen")
        while (is >> token && token != "moves")
            fen += token + " ";
    else
        return;
<<<<<<< HEAD
    pos.set(fen, variant, Threads.main());
    
    SetupStates = Search::StateStackPtr(new std::stack<StateInfo>);
=======

    States = StateListPtr(new std::deque<StateInfo>(1));
    pos.set(fen, Options["UCI_Chess960"], &States->back(), Threads.main());
>>>>>>> 94e41274

    // Parse move list (if any)
    while (is >> token && (m = UCI::to_move(pos, token)) != MOVE_NONE)
    {
        States->push_back(StateInfo());
        pos.do_move(m, States->back(), pos.gives_check(m, CheckInfo(pos)));
    }
  }


  // setoption() is called when engine receives the "setoption" UCI command. The
  // function updates the UCI option ("name") to the given value ("value").

  void setoption(istringstream& is) {

    string token, name, value;
    is >> token; // Consume "name" token

    // Read option name (can contain spaces)
    while (is >> token && token != "value")
        name += string(" ", name.empty() ? 0 : 1) + token;

    // Read option value (can contain spaces)
    while (is >> token)
        value += string(" ", value.empty() ? 0 : 1) + token;

    if (Options.count(name))
        Options[name] = value;
    else
        sync_cout << "No such option: " << name << sync_endl;
  }


  // go() is called when engine receives the "go" UCI command. The function sets
  // the thinking time and other parameters from the input string, then starts
  // the search.

  void go(const Position& pos, istringstream& is) {

    Search::LimitsType limits;
    string token;

    limits.startTime = now(); // As early as possible!

    while (is >> token)
        if (token == "searchmoves")
            while (is >> token)
                limits.searchmoves.push_back(UCI::to_move(pos, token));

        else if (token == "wtime")     is >> limits.time[WHITE];
        else if (token == "btime")     is >> limits.time[BLACK];
        else if (token == "winc")      is >> limits.inc[WHITE];
        else if (token == "binc")      is >> limits.inc[BLACK];
        else if (token == "movestogo") is >> limits.movestogo;
        else if (token == "depth")     is >> limits.depth;
        else if (token == "nodes")     is >> limits.nodes;
        else if (token == "movetime")  is >> limits.movetime;
        else if (token == "mate")      is >> limits.mate;
        else if (token == "infinite")  limits.infinite = 1;
        else if (token == "ponder")    limits.ponder = 1;

    Threads.start_thinking(pos, States, limits);
  }

} // namespace


/// UCI::loop() waits for a command from stdin, parses it and calls the appropriate
/// function. Also intercepts EOF from stdin to ensure gracefully exiting if the
/// GUI dies unexpectedly. When called with some command line arguments, e.g. to
/// run 'bench', once the command is executed the function returns immediately.
/// In addition to the UCI ones, also some additional debug commands are supported.

void UCI::loop(int argc, char* argv[]) {

<<<<<<< HEAD
  Position pos(StartFEN, Threads.main()); // The root position
=======
  Position pos;
>>>>>>> 94e41274
  string token, cmd;

  pos.set(StartFEN, false, &States->back(), Threads.main());

  for (int i = 1; i < argc; ++i)
      cmd += std::string(argv[i]) + " ";

  do {
      if (argc == 1 && !getline(cin, cmd)) // Block here waiting for input or EOF
          cmd = "quit";

      istringstream is(cmd);

      token.clear(); // getline() could return empty or blank line
      is >> skipws >> token;

      // The GUI sends 'ponderhit' to tell us to ponder on the same move the
      // opponent has played. In case Signals.stopOnPonderhit is set we are
      // waiting for 'ponderhit' to stop the search (for instance because we
      // already ran out of time), otherwise we should continue searching but
      // switching from pondering to normal search.
      if (    token == "quit"
          ||  token == "stop"
          || (token == "ponderhit" && Search::Signals.stopOnPonderhit))
      {
          Search::Signals.stop = true;
          Threads.main()->start_searching(true); // Could be sleeping
      }
      else if (token == "ponderhit")
          Search::Limits.ponder = 0; // Switch to normal search

      else if (token == "uci")
          sync_cout << "id name " << engine_info(true)
                    << "\n"       << Options
                    << "\nuciok"  << sync_endl;

      else if (token == "ucinewgame")
      {
          Search::clear();
          Time.availableNodes = 0;
      }
      else if (token == "isready")    sync_cout << "readyok" << sync_endl;
      else if (token == "go")         go(pos, is);
      else if (token == "position")   position(pos, is);
      else if (token == "setoption")  setoption(is);

      // Additional custom non-UCI commands, useful for debugging
      else if (token == "flip")       pos.flip();
      else if (token == "bench")      benchmark(pos, is);
      else if (token == "d")          sync_cout << pos << sync_endl;
      else if (token == "eval")       sync_cout << Eval::trace(pos) << sync_endl;
      else if (token == "perft")
      {
          int depth;
          stringstream ss;

          is >> depth;
          ss << Options["Hash"]    << " "
             << Options["Threads"] << " " << depth << " current perft";

          benchmark(pos, ss);
      }
      else
          sync_cout << "Unknown command: " << cmd << sync_endl;

  } while (token != "quit" && argc == 1); // Passed args have one-shot behaviour

  Threads.main()->wait_for_search_finished();
}


/// UCI::value() converts a Value to a string suitable for use with the UCI
/// protocol specification:
///
/// cp <x>    The score from the engine's point of view in centipawns.
/// mate <y>  Mate in y moves, not plies. If the engine is getting mated
///           use negative values for y.

string UCI::value(Value v) {

  stringstream ss;

  if (abs(v) < VALUE_MATE - MAX_PLY)
      ss << "cp " << v * 100 / PawnValueEg;
  else
      ss << "mate " << (v > 0 ? VALUE_MATE - v + 1 : -VALUE_MATE - v) / 2;

  return ss.str();
}


/// UCI::square() converts a Square to a string in algebraic notation (g1, a7, etc.)

std::string UCI::square(Square s) {
  return std::string{ char('a' + file_of(s)), char('1' + rank_of(s)) };
}


/// UCI::move() converts a Move to a string in coordinate notation (g1f3, a7a8q).
/// The only special case is castling, where we print in the e1g1 notation in
/// normal chess mode, and in e1h1 notation in chess960 mode. Internally all
/// castling moves are always encoded as 'king captures rook'.

string UCI::move(Move m, bool chess960) {

  Square from = from_sq(m);
  Square to = to_sq(m);

  if (m == MOVE_NONE)
      return "(none)";

  if (m == MOVE_NULL)
      return "0000";

  if (type_of(m) == CASTLING && !chess960)
      to = make_square(to > from ? FILE_G : FILE_C, rank_of(from));

  string move = UCI::square(from) + UCI::square(to);

  if (type_of(m) == PROMOTION)
      move += " pnbrqk"[promotion_type(m)];

  return move;
}


/// UCI::to_move() converts a string representing a move in coordinate notation
/// (g1f3, a7a8q) to the corresponding legal Move, if any.

Move UCI::to_move(const Position& pos, string& str) {

  if (str.length() == 5) // Junior could send promotion piece in uppercase
      str[4] = char(tolower(str[4]));

  for (const auto& m : MoveList<LEGAL>(pos))
      if (str == UCI::move(m, pos.is_chess960()))
          return m;

  return MOVE_NONE;
}<|MERGE_RESOLUTION|>--- conflicted
+++ resolved
@@ -102,15 +102,9 @@
             fen += token + " ";
     else
         return;
-<<<<<<< HEAD
-    pos.set(fen, variant, Threads.main());
-    
-    SetupStates = Search::StateStackPtr(new std::stack<StateInfo>);
-=======
 
     States = StateListPtr(new std::deque<StateInfo>(1));
-    pos.set(fen, Options["UCI_Chess960"], &States->back(), Threads.main());
->>>>>>> 94e41274
+    pos.set(fen, variant, &States->back(), Threads.main());
 
     // Parse move list (if any)
     while (is >> token && (m = UCI::to_move(pos, token)) != MOVE_NONE)
@@ -186,11 +180,7 @@
 
 void UCI::loop(int argc, char* argv[]) {
 
-<<<<<<< HEAD
-  Position pos(StartFEN, Threads.main()); // The root position
-=======
   Position pos;
->>>>>>> 94e41274
   string token, cmd;
 
   pos.set(StartFEN, false, &States->back(), Threads.main());
