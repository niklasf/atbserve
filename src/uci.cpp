/*
  Stockfish, a UCI chess playing engine derived from Glaurung 2.1
  Copyright (C) 2004-2008 Tord Romstad (Glaurung author)
  Copyright (C) 2008-2015 Marco Costalba, Joona Kiiski, Tord Romstad
  Copyright (C) 2015-2017 Marco Costalba, Joona Kiiski, Gary Linscott, Tord Romstad

  Stockfish is free software: you can redistribute it and/or modify
  it under the terms of the GNU General Public License as published by
  the Free Software Foundation, either version 3 of the License, or
  (at your option) any later version.

  Stockfish is distributed in the hope that it will be useful,
  but WITHOUT ANY WARRANTY; without even the implied warranty of
  MERCHANTABILITY or FITNESS FOR A PARTICULAR PURPOSE.  See the
  GNU General Public License for more details.

  You should have received a copy of the GNU General Public License
  along with this program.  If not, see <http://www.gnu.org/licenses/>.
*/

#include <cassert>
#include <iostream>
#include <sstream>
#include <string>

#include "evaluate.h"
#include "movegen.h"
#include "position.h"
#include "search.h"
#include "thread.h"
#include "tt.h"
#include "timeman.h"
#include "uci.h"
#include "syzygy/tbprobe.h"

using namespace std;

extern void benchmark(const Position& pos, istream& is);

namespace {

  // FEN strings of the initial positions
  const string StartFENs[SUBVARIANT_NB] = {
  "rnbqkbnr/pppppppp/8/8/8/8/PPPPPPPP/RNBQKBNR w KQkq - 0 1",
#ifdef ANTI
  "rnbqkbnr/pppppppp/8/8/8/8/PPPPPPPP/RNBQKBNR w KQkq - 0 1",
#endif
#ifdef ATOMIC
  "rnbqkbnr/pppppppp/8/8/8/8/PPPPPPPP/RNBQKBNR w KQkq - 0 1",
#endif
#ifdef CRAZYHOUSE
  "rnbqkbnr/pppppppp/8/8/8/8/PPPPPPPP/RNBQKBNR[] w KQkq - 0 1",
#endif
#ifdef HORDE
  "rnbqkbnr/pppppppp/8/1PP2PP1/PPPPPPPP/PPPPPPPP/PPPPPPPP/PPPPPPPP w kq - 0 1",
#endif
#ifdef KOTH
  "rnbqkbnr/pppppppp/8/8/8/8/PPPPPPPP/RNBQKBNR w KQkq - 0 1",
#endif
#ifdef LOSERS
  "rnbqkbnr/pppppppp/8/8/8/8/PPPPPPPP/RNBQKBNR w KQkq - 0 1",
#endif
#ifdef RACE
  "8/8/8/8/8/8/krbnNBRK/qrbnNBRQ w - - 0 1",
#endif
#ifdef RELAY
  "rnbqkbnr/pppppppp/8/8/8/8/PPPPPPPP/RNBQKBNR w KQkq - 0 1",
#endif
#ifdef THREECHECK
  "rnbqkbnr/pppppppp/8/8/8/8/PPPPPPPP/RNBQKBNR w KQkq - 3+3 0 1",
#endif
#ifdef SUICIDE
  "rnbqkbnr/pppppppp/8/8/8/8/PPPPPPPP/RNBQKBNR w - - 0 1",
#endif
#ifdef BUGHOUSE
  "rnbqkbnr/pppppppp/8/8/8/8/PPPPPPPP/RNBQKBNR[] w KQkq - 0 1",
#endif
#ifdef LOOP
  "rnbqkbnr/pppppppp/8/8/8/8/PPPPPPPP/RNBQKBNR[] w KQkq - 0 1",
#endif
  };


  // position() is called when engine receives the "position" UCI command.
  // The function sets up the position described in the given FEN string ("fen")
  // or the starting position ("startpos") and then makes the moves given in the
  // following move list ("moves").

  void position(Position& pos, istringstream& is, StateListPtr& states) {

    Move m;
    string token, fen;

    Variant variant = UCI::variant_from_name(Options["UCI_Variant"]);

    is >> token;
    if (token == "startpos")
    {
        fen = StartFENs[variant];
        is >> token; // Consume "moves" token if any
    }
    else if (token == "fen")
        while (is >> token && token != "moves")
            fen += token + " ";
    else
        return;

<<<<<<< HEAD
    States = StateListPtr(new std::deque<StateInfo>(1));
    pos.set(fen, Options["UCI_Chess960"], variant, &States->back(), Threads.main());
=======
    states = StateListPtr(new std::deque<StateInfo>(1)); // Drop old and create a new one
    pos.set(fen, Options["UCI_Chess960"], &states->back(), Threads.main());
>>>>>>> d482e3a8

    // Parse move list (if any)
    while (is >> token && (m = UCI::to_move(pos, token)) != MOVE_NONE)
    {
        states->emplace_back();
        pos.do_move(m, states->back());
    }
  }


  // setoption() is called when engine receives the "setoption" UCI command. The
  // function updates the UCI option ("name") to the given value ("value").

  void setoption(istringstream& is) {

    string token, name, value;
    is >> token; // Consume "name" token

    // Read option name (can contain spaces)
    while (is >> token && token != "value")
        name += string(" ", name.empty() ? 0 : 1) + token;

    // Read option value (can contain spaces)
    while (is >> token)
        value += string(" ", value.empty() ? 0 : 1) + token;

    if (Options.count(name))
    {
        Options[name] = value;
        if (name == "UCI_Variant") {
            Variant variant = UCI::variant_from_name(value);
            sync_cout << "info string variant " << (string)Options["UCI_Variant"] << " startpos " << StartFENs[variant] << sync_endl;
            Tablebases::init(Options["SyzygyPath"], variant);
        }
    }
    else
        sync_cout << "No such option: " << name << sync_endl;
  }


  // go() is called when engine receives the "go" UCI command. The function sets
  // the thinking time and other parameters from the input string, then starts
  // the search.

  void go(Position& pos, istringstream& is, StateListPtr& states) {

    Search::LimitsType limits;
    string token;
    bool ponderMode = false;

    limits.startTime = now(); // As early as possible!

    while (is >> token)
        if (token == "searchmoves")
            while (is >> token)
                limits.searchmoves.push_back(UCI::to_move(pos, token));

        else if (token == "wtime")     is >> limits.time[WHITE];
        else if (token == "btime")     is >> limits.time[BLACK];
        else if (token == "winc")      is >> limits.inc[WHITE];
        else if (token == "binc")      is >> limits.inc[BLACK];
        else if (token == "movestogo") is >> limits.movestogo;
        else if (token == "depth")     is >> limits.depth;
        else if (token == "nodes")     is >> limits.nodes;
        else if (token == "movetime")  is >> limits.movetime;
        else if (token == "mate")      is >> limits.mate;
        else if (token == "infinite")  limits.infinite = 1;
        else if (token == "ponder")    ponderMode = true;

    Threads.start_thinking(pos, states, limits, ponderMode);
  }

} // namespace


/// UCI::loop() waits for a command from stdin, parses it and calls the appropriate
/// function. Also intercepts EOF from stdin to ensure gracefully exiting if the
/// GUI dies unexpectedly. When called with some command line arguments, e.g. to
/// run 'bench', once the command is executed the function returns immediately.
/// In addition to the UCI ones, also some additional debug commands are supported.

void UCI::loop(int argc, char* argv[]) {

  Position pos;
  string token, cmd;
  StateListPtr states(new std::deque<StateInfo>(1));
  auto uiThread = std::make_shared<Thread>(0);

<<<<<<< HEAD
  pos.set(StartFENs[CHESS_VARIANT], false, CHESS_VARIANT, &States->back(), uiThread);
=======
  pos.set(StartFEN, false, &states->back(), uiThread.get());
>>>>>>> d482e3a8

  for (int i = 1; i < argc; ++i)
      cmd += std::string(argv[i]) + " ";

  do {
      if (argc == 1 && !getline(cin, cmd)) // Block here waiting for input or EOF
          cmd = "quit";

      istringstream is(cmd);

      token.clear(); // Avoid a stale if getline() returns empty or blank line
      is >> skipws >> token;

      // The GUI sends 'ponderhit' to tell us the user has played the expected move.
      // So 'ponderhit' will be sent if we were told to ponder on the same move the
      // user has played. We should continue searching but switch from pondering to
      // normal search. In case Threads.stopOnPonderhit is set we are waiting for
      // 'ponderhit' to stop the search, for instance if max search depth is reached.
      if (    token == "quit"
          ||  token == "stop"
          || (token == "ponderhit" && Threads.stopOnPonderhit))
          Threads.stop = true;

      else if (token == "ponderhit")
          Threads.ponder = false; // Switch to normal search

      else if (token == "uci")
          sync_cout << "id name " << engine_info(true)
                    << "\n"       << Options
                    << "\nuciok"  << sync_endl;

      else if (token == "setoption")  setoption(is);
      else if (token == "go")         go(pos, is, states);
      else if (token == "position")   position(pos, is, states);
      else if (token == "ucinewgame") Search::clear();
      else if (token == "isready")    sync_cout << "readyok" << sync_endl;

      // Additional custom non-UCI commands, mainly for debugging
      else if (token == "flip")  pos.flip();
      else if (token == "bench") benchmark(pos, is);
      else if (token == "d")     sync_cout << pos << sync_endl;
      else if (token == "eval")  sync_cout << Eval::trace(pos) << sync_endl;
      else if (token == "perft")
      {
          int depth;
          stringstream ss;

          is >> depth;
          ss << Options["Hash"] << " " << Options["Threads"]
             << " " << depth << " current perft";

          benchmark(pos, ss);
      }
      else
          sync_cout << "Unknown command: " << cmd << sync_endl;

  } while (token != "quit" && argc == 1); // Command line args are one-shot
}


/// UCI::value() converts a Value to a string suitable for use with the UCI
/// protocol specification:
///
/// cp <x>    The score from the engine's point of view in centipawns.
/// mate <y>  Mate in y moves, not plies. If the engine is getting mated
///           use negative values for y.

string UCI::value(Value v) {

  assert(-VALUE_INFINITE < v && v < VALUE_INFINITE);

  stringstream ss;

  if (abs(v) < VALUE_MATE - MAX_PLY)
      ss << "cp " << v * 100 / PawnValueEg;
  else
      ss << "mate " << (v > 0 ? VALUE_MATE - v + 1 : -VALUE_MATE - v) / 2;

  return ss.str();
}


/// UCI::square() converts a Square to a string in algebraic notation (g1, a7, etc.)

std::string UCI::square(Square s) {
  return std::string{ char('a' + file_of(s)), char('1' + rank_of(s)) };
}


/// UCI::move() converts a Move to a string in coordinate notation (g1f3, a7a8q).
/// The only special case is castling, where we print in the e1g1 notation in
/// normal chess mode, and in e1h1 notation in chess960 mode. Internally all
/// castling moves are always encoded as 'king captures rook'.

string UCI::move(Move m, bool chess960) {

  Square from = from_sq(m);
  Square to = to_sq(m);

  if (m == MOVE_NONE)
      return "(none)";

  if (m == MOVE_NULL)
      return "0000";

  if (type_of(m) == CASTLING && !chess960)
      to = make_square(to > from ? FILE_G : FILE_C, rank_of(from));

#ifdef CRAZYHOUSE
  string move = ((type_of(m) == DROP) ? std::string{" PNBRQK  PNBRQK "[dropped_piece(m)], '@'} : UCI::square(from)) + UCI::square(to);
#else
  string move = UCI::square(from) + UCI::square(to);
#endif

  if (type_of(m) == PROMOTION)
      move += " pnbrqk"[promotion_type(m)];

  return move;
}


/// UCI::to_move() converts a string representing a move in coordinate notation
/// (g1f3, a7a8q) to the corresponding legal Move, if any.

Move UCI::to_move(const Position& pos, string& str) {

  if (str.length() == 5) // Junior could send promotion piece in uppercase
      str[4] = char(tolower(str[4]));

  for (const auto& m : MoveList<LEGAL>(pos))
      if (str == UCI::move(m, pos.is_chess960()))
          return m;

  return MOVE_NONE;
}


Variant UCI::variant_from_name(const string& str) {

  for (Variant v = CHESS_VARIANT; v < SUBVARIANT_NB; ++v)
      if (variants[v] == str)
          return v;

  return CHESS_VARIANT;
}<|MERGE_RESOLUTION|>--- conflicted
+++ resolved
@@ -105,13 +105,8 @@
     else
         return;
 
-<<<<<<< HEAD
-    States = StateListPtr(new std::deque<StateInfo>(1));
-    pos.set(fen, Options["UCI_Chess960"], variant, &States->back(), Threads.main());
-=======
     states = StateListPtr(new std::deque<StateInfo>(1)); // Drop old and create a new one
-    pos.set(fen, Options["UCI_Chess960"], &states->back(), Threads.main());
->>>>>>> d482e3a8
+    pos.set(fen, Options["UCI_Chess960"], variant, &states->back(), Threads.main());
 
     // Parse move list (if any)
     while (is >> token && (m = UCI::to_move(pos, token)) != MOVE_NONE)
@@ -200,11 +195,7 @@
   StateListPtr states(new std::deque<StateInfo>(1));
   auto uiThread = std::make_shared<Thread>(0);
 
-<<<<<<< HEAD
-  pos.set(StartFENs[CHESS_VARIANT], false, CHESS_VARIANT, &States->back(), uiThread);
-=======
-  pos.set(StartFEN, false, &states->back(), uiThread.get());
->>>>>>> d482e3a8
+  pos.set(StartFENs[CHESS_VARIANT], false, CHESS_VARIANT, &states->back(), uiThread.get());
 
   for (int i = 1; i < argc; ++i)
       cmd += std::string(argv[i]) + " ";
