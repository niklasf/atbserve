/*
  Stockfish, a UCI chess playing engine derived from Glaurung 2.1
  Copyright (C) 2004-2008 Tord Romstad (Glaurung author)
  Copyright (C) 2008-2015 Marco Costalba, Joona Kiiski, Tord Romstad
  Copyright (C) 2015-2017 Marco Costalba, Joona Kiiski, Gary Linscott, Tord Romstad

  Stockfish is free software: you can redistribute it and/or modify
  it under the terms of the GNU General Public License as published by
  the Free Software Foundation, either version 3 of the License, or
  (at your option) any later version.

  Stockfish is distributed in the hope that it will be useful,
  but WITHOUT ANY WARRANTY; without even the implied warranty of
  MERCHANTABILITY or FITNESS FOR A PARTICULAR PURPOSE.  See the
  GNU General Public License for more details.

  You should have received a copy of the GNU General Public License
  along with this program.  If not, see <http://www.gnu.org/licenses/>.
*/

#include <algorithm>
#include <cassert>
#include <cmath>
#include <cstring>   // For std::memset
#include <iostream>
#include <sstream>

#include "evaluate.h"
#include "misc.h"
#include "movegen.h"
#include "movepick.h"
#include "position.h"
#include "search.h"
#include "timeman.h"
#include "thread.h"
#include "tt.h"
#include "uci.h"
#include "syzygy/tbprobe.h"

namespace Search {

  SignalsType Signals;
  LimitsType Limits;
}

namespace Tablebases {

  int Cardinality;
  bool RootInTB;
  bool UseRule50;
  Depth ProbeDepth;
  Value Score;
}

namespace TB = Tablebases;

using std::string;
using Eval::evaluate;
using namespace Search;

namespace {

  // Different node types, used as a template parameter
  enum NodeType { NonPV, PV };

  // Sizes and phases of the skip-blocks, used for distributing search depths across the threads
  const int skipSize[]  = { 1, 1, 2, 2, 2, 2, 3, 3, 3, 3, 3, 3, 4, 4, 4, 4, 4, 4, 4, 4 };
  const int skipPhase[] = { 0, 1, 0, 1, 2, 3, 0, 1, 2, 3, 4, 5, 0, 1, 2, 3, 4, 5, 6, 7 };

  // Razoring and futility margin based on depth
  // razor_margin[0] is unused as long as depth >= ONE_PLY in search
  const int razor_margin[VARIANT_NB][4] = {
  { 0, 570, 603, 554 },
#ifdef ANTI
  { 1917, 2201, 2334, 2407 },
#endif
#ifdef ATOMIC
  { 1867, 2341, 2501, 2218 },
#endif
#ifdef CRAZYHOUSE
  { 475, 590, 651, 622 },
#endif
#ifdef HORDE
  { 464, 706, 625, 555 },
#endif
#ifdef KOTH
  { 524, 587, 676, 582 },
#endif
#ifdef LOSERS
  { 1981, 2335, 2351, 2142 },
#endif
#ifdef RACE
  { 1043, 1016, 1004, 1012 },
#endif
#ifdef RELAY
  { 483, 570, 603, 554 },
#endif
#ifdef THREECHECK
  { 1989, 2060, 2257, 2174 },
#endif
  };
  const int futility_margin_factor[VARIANT_NB] = {
  150,
#ifdef ANTI
  586,
#endif
#ifdef ATOMIC
  560,
#endif
#ifdef CRAZYHOUSE
  125,
#endif
#ifdef HORDE
  151,
#endif
#ifdef KOTH
  192,
#endif
#ifdef LOSERS
  593,
#endif
#ifdef RACE
  336,
#endif
#ifdef RELAY
  150,
#endif
#ifdef THREECHECK
  223,
#endif
  };
  Value futility_margin(Variant var, Depth d) { return Value(futility_margin_factor[var] * d / ONE_PLY); }
  const int futility_margin_parent[VARIANT_NB][2] = {
  { 256, 200 },
#ifdef ANTI
  { 331, 372 },
#endif
#ifdef ATOMIC
  { 512, 400 },
#endif
#ifdef CRAZYHOUSE
  { 256, 200 },
#endif
#ifdef HORDE
  { 261, 162 },
#endif
#ifdef KOTH
  { 418, 305 },
#endif
#ifdef LOSERS
  { 299, 281 },
#endif
#ifdef RACE
  { 305, 311 },
#endif
#ifdef RELAY
  { 256, 200 },
#endif
#ifdef THREECHECK
  { 420, 332 },
#endif
  };
  const int probcut_margin[VARIANT_NB] = {
  200,
#ifdef ANTI
  200,
#endif
#ifdef ATOMIC
  200,
#endif
#ifdef CRAZYHOUSE
  200,
#endif
#ifdef HORDE
  153,
#endif
#ifdef KOTH
  324,
#endif
#ifdef LOSERS
  200,
#endif
#ifdef RACE
  235,
#endif
#ifdef RELAY
  200,
#endif
#ifdef THREECHECK
  418,
#endif
  };

  // Futility and reductions lookup tables, initialized at startup
  int FutilityMoveCounts[2][16]; // [improving][depth]
  int Reductions[2][2][64][64];  // [pv][improving][depth][moveNumber]
  // Threshold used for countermoves based pruning
  const int CounterMovePruneThreshold = 0;

  template <bool PvNode> Depth reduction(bool i, Depth d, int mn) {
    return Reductions[PvNode][i][std::min(d / ONE_PLY, 63)][std::min(mn, 63)] * ONE_PLY;
  }

#ifdef CRAZYHOUSE
  int ZHFutilityMoveCounts[2][16]; // [improving][depth]
  int ZHReductions[2][2][64][64];  // [pv][improving][depth][moveNumber]

  template <bool PvNode> Depth zhReduction(bool i, Depth d, int mn) {
    return ZHReductions[PvNode][i][std::min(d / ONE_PLY, 63)][std::min(mn, 63)] * ONE_PLY;
  }
#endif

  // History and stats update bonus, based on depth
  int stat_bonus(Depth depth) {
    int d = depth / ONE_PLY;
    return d > 17 ? 0 : d * d + 2 * d - 2;
  }

#ifdef SKILL
  // Skill structure is used to implement strength limit
  struct Skill {
    Skill(int l) : level(l) {}
    bool enabled() const { return level < 20; }
    bool time_to_pick(Depth depth) const { return depth / ONE_PLY == 1 + level; }
    Move best_move(size_t multiPV) { return best ? best : pick_best(multiPV); }
    Move pick_best(size_t multiPV);

    int level;
    Move best = MOVE_NONE;
  };
#endif

  // EasyMoveManager structure is used to detect an 'easy move'. When the PV is stable
  // across multiple search iterations, we can quickly return the best move.
  struct EasyMoveManager {

    void clear() {
      stableCnt = 0;
      expectedPosKey = 0;
      pv[0] = pv[1] = pv[2] = MOVE_NONE;
    }

    Move get(Key key) const {
      return expectedPosKey == key ? pv[2] : MOVE_NONE;
    }

    void update(Position& pos, const std::vector<Move>& newPv) {

      assert(newPv.size() >= 3);

      // Keep track of how many times in a row the 3rd ply remains stable
      stableCnt = (newPv[2] == pv[2]) ? stableCnt + 1 : 0;

      if (!std::equal(newPv.begin(), newPv.begin() + 3, pv))
      {
          std::copy(newPv.begin(), newPv.begin() + 3, pv);

          StateInfo st[2];
          pos.do_move(newPv[0], st[0]);
          pos.do_move(newPv[1], st[1]);
          expectedPosKey = pos.key();
          pos.undo_move(newPv[1]);
          pos.undo_move(newPv[0]);
      }
    }

    int stableCnt;
    Key expectedPosKey;
    Move pv[3];
  };

  EasyMoveManager EasyMove;
  Value DrawValue[COLOR_NB];

  template <NodeType NT>
  Value search(Position& pos, Stack* ss, Value alpha, Value beta, Depth depth, bool cutNode, bool skipEarlyPruning);

  template <NodeType NT, bool InCheck>
  Value qsearch(Position& pos, Stack* ss, Value alpha, Value beta, Depth depth = DEPTH_ZERO);

  Value value_to_tt(Value v, int ply);
  Value value_from_tt(Value v, int ply);
  void update_pv(Move* pv, Move move, Move* childPv);
  void update_cm_stats(Stack* ss, Piece pc, Square s, int bonus);
  void update_stats(const Position& pos, Stack* ss, Move move, Move* quiets, int quietsCnt, int bonus);
  void check_time();

} // namespace


/// Search::init() is called during startup to initialize various lookup tables

void Search::init() {

  for (int imp = 0; imp <= 1; ++imp)
      for (int d = 1; d < 64; ++d)
          for (int mc = 1; mc < 64; ++mc)
          {
              double r = log(d) * log(mc) / 1.95;

              Reductions[NonPV][imp][d][mc] = int(std::round(r));
              Reductions[PV][imp][d][mc] = std::max(Reductions[NonPV][imp][d][mc] - 1, 0);

              // Increase reduction for non-PV nodes when eval is not improving
              if (!imp && Reductions[NonPV][imp][d][mc] >= 2)
                Reductions[NonPV][imp][d][mc]++;
          }

  for (int d = 0; d < 16; ++d)
  {
      FutilityMoveCounts[0][d] = int(2.4 + 0.74 * pow(d, 1.78));
      FutilityMoveCounts[1][d] = int(5.0 + 1.00 * pow(d, 2.00));
  }

#ifdef CRAZYHOUSE
  for (int imp = 0; imp <= 1; ++imp)
      for (int d = 1; d < 64; ++d)
          for (int mc = 1; mc < 64; ++mc)
          {
              double r = log(d) * log(mc) / 2.00;

              ZHReductions[NonPV][imp][d][mc] = int(std::round(r));
              ZHReductions[PV][imp][d][mc] = std::max(ZHReductions[NonPV][imp][d][mc] - 1, 0);

              // Increase reduction for non-PV nodes when eval is not improving
              if (!imp && ZHReductions[NonPV][imp][d][mc] >= 2)
                ZHReductions[NonPV][imp][d][mc]++;
          }

  for (int d = 0; d < 16; ++d)
  {
      ZHFutilityMoveCounts[0][d] = int(10.0 + 0.5 * exp(0.8 * d));
      ZHFutilityMoveCounts[1][d] = int(20.0 + 0.5 * exp(0.9 * d));
  }
#endif

}


/// Search::clear() resets search state to its initial value, to obtain reproducible results

void Search::clear() {

  TT.clear();

  for (Thread* th : Threads)
  {
      th->resetCalls = true;
      th->counterMoves.fill(MOVE_NONE);
      th->history.fill(0);

      for (auto& to : th->counterMoveHistory)
          for (auto& h : to)
              h.fill(0);

      th->counterMoveHistory[NO_PIECE][0].fill(CounterMovePruneThreshold - 1);
  }

  Threads.main()->previousScore = VALUE_INFINITE;
}


/// Search::perft() is our utility to verify move generation. All the leaf nodes
/// up to the given depth are generated and counted, and the sum is returned.
template<bool Root>
uint64_t Search::perft(Position& pos, Depth depth) {

  StateInfo st;
  uint64_t cnt, nodes = 0;
  const bool leaf = (depth == 2 * ONE_PLY);

  for (const auto& m : MoveList<LEGAL>(pos))
  {
      if (Root && depth <= ONE_PLY)
          cnt = 1, nodes++;
      else
      {
          pos.do_move(m, st);
          cnt = leaf ? MoveList<LEGAL>(pos).size() : perft<false>(pos, depth - ONE_PLY);
          nodes += cnt;
          pos.undo_move(m);
      }
      if (Root)
          sync_cout << UCI::move(m, pos.is_chess960()) << ": " << cnt << sync_endl;
  }
  return nodes;
}

template uint64_t Search::perft<true>(Position&, Depth);


/// MainThread::search() is called by the main thread when the program receives
/// the UCI 'go' command. It searches from the root position and outputs the "bestmove".

void MainThread::search() {

  Color us = rootPos.side_to_move();
  Time.init(Limits, us, rootPos.game_ply());
  TT.new_search();

  int contempt = Options["Contempt"] * PawnValueEg / 100; // From centipawns
  DrawValue[ us] = VALUE_DRAW - Value(contempt);
  DrawValue[~us] = VALUE_DRAW + Value(contempt);

  if (rootMoves.empty())
  {
      rootMoves.push_back(RootMove(MOVE_NONE));
      Value score = rootPos.is_variant_end() ? rootPos.variant_result()
                   : rootPos.checkers() ? rootPos.checkmate_value()
                   : rootPos.stalemate_value();

      sync_cout << "info depth 0 score " << UCI::value(score) << sync_endl;
  }
  else
  {
      for (Thread* th : Threads)
          if (th != this)
              th->start_searching();

      Thread::search(); // Let's start searching!
  }

  // When playing in 'nodes as time' mode, subtract the searched nodes from
  // the available ones before exiting.
  if (Limits.npmsec)
      Time.availableNodes += Limits.inc[us] - Threads.nodes_searched();

  // When we reach the maximum depth, we can arrive here without a raise of
  // Signals.stop. However, if we are pondering or in an infinite search,
  // the UCI protocol states that we shouldn't print the best move before the
  // GUI sends a "stop" or "ponderhit" command. We therefore simply wait here
  // until the GUI sends one of those commands (which also raises Signals.stop).
  if (!Signals.stop && (Limits.ponder || Limits.infinite))
  {
      Signals.stopOnPonderhit = true;
      wait(Signals.stop);
  }

  // Stop the threads if not already stopped
  Signals.stop = true;

  // Wait until all threads have finished
  for (Thread* th : Threads)
      if (th != this)
          th->wait_for_search_finished();

  // Check if there are threads with a better score than main thread
  Thread* bestThread = this;
#ifdef USELONGESTPV
  size_t longestPlies = 0;
  Thread* longestPVThread = this;
  const size_t minPlies = 6;
  const int maxScoreDiff = 20;
  const int maxDepthDiff = 2;
#endif
  if (   !this->easyMovePlayed
      &&  Options["MultiPV"] == 1
      && !Limits.depth
#ifdef SKILL
      && !Skill(Options["Skill Level"]).enabled()
#endif
      &&  rootMoves[0].pv[0] != MOVE_NONE)
  {
      for (Thread* th : Threads)
      {
          Depth depthDiff = th->completedDepth - bestThread->completedDepth;
          Value scoreDiff = th->rootMoves[0].score - bestThread->rootMoves[0].score;

          if (scoreDiff > 0 && depthDiff >= 0)
              bestThread = th;
#ifdef USELONGESTPV
          longestPlies = std::max(th->rootMoves[0].pv.size(), longestPlies);
#endif
      }

#ifdef USELONGESTPV
      longestPVThread = bestThread;
      if (bestThread->rootMoves[0].pv.size() < std::min(minPlies, longestPlies))
      {
          // Select the best thread that meets the minimum move criteria
          // and is within the appropriate range of score eval
          for (Thread* th : Threads)
          {
              if (th->rootMoves[0].pv.size() <= bestThread->rootMoves[0].pv.size())
                  continue;
              auto begin = bestThread->rootMoves[0].pv.begin(),
                     end = bestThread->rootMoves[0].pv.end();
              if (std::mismatch(begin, end, th->rootMoves[0].pv.begin()).first != end)
                  continue;

              if (longestPVThread->rootMoves[0].pv.size() < std::min(minPlies, longestPlies))
              {
                  // If our current longest is short, allow a weakening of score
                  // and depth to an absolute max of maxScoreDiff / maxDepthDiff
                  // compared to the bestThread
                  if (   th->rootMoves[0].pv.size() >= longestPVThread->rootMoves[0].pv.size()
                      && abs(bestThread->rootMoves[0].score - th->rootMoves[0].score) < maxScoreDiff
                      && (bestThread->completedDepth - th->completedDepth < maxDepthDiff))
                      longestPVThread = th;
              }
              else
              {
                  // Since longestPVThread is already long, only select among
                  // threads with long PVs with strong eval/depth
                  if (   th->rootMoves[0].pv.size() >= std::min(minPlies, longestPlies)
                      && abs(bestThread->rootMoves[0].score - th->rootMoves[0].score) < maxScoreDiff
                      && (   th->rootMoves[0].score >= longestPVThread->rootMoves[0].score
                          || th->completedDepth >= longestPVThread->completedDepth)
                     )
                     longestPVThread = th;
              }
          }
      }
#endif
  }

  previousScore = bestThread->rootMoves[0].score;

#ifdef USELONGESTPV
  if (longestPVThread != this)
      sync_cout << UCI::pv(longestPVThread->rootPos, longestPVThread->completedDepth, -VALUE_INFINITE, VALUE_INFINITE) << sync_endl;
#else
  // Send new PV when needed
  if (bestThread != this)
      sync_cout << UCI::pv(bestThread->rootPos, bestThread->completedDepth, -VALUE_INFINITE, VALUE_INFINITE) << sync_endl;
#endif

  // Best move could be MOVE_NONE when searching on a terminal position
  sync_cout << "bestmove " << UCI::move(bestThread->rootMoves[0].pv[0], rootPos.is_chess960());

  if (bestThread->rootMoves[0].pv.size() > 1 || bestThread->rootMoves[0].extract_ponder_from_tt(rootPos))
      std::cout << " ponder " << UCI::move(bestThread->rootMoves[0].pv[1], rootPos.is_chess960());

  std::cout << sync_endl;
}


/// Thread::search() is the main iterative deepening loop. It calls search()
/// repeatedly with increasing depth until the allocated thinking time has been
/// consumed, the user stops the search, or the maximum search depth is reached.

void Thread::search() {

  Stack stack[MAX_PLY+7], *ss = stack+4; // To allow referencing (ss-4) and (ss+2)
  Value bestValue, alpha, beta, delta;
  Move easyMove = MOVE_NONE;
  MainThread* mainThread = (this == Threads.main() ? Threads.main() : nullptr);

  std::memset(ss-4, 0, 7 * sizeof(Stack));
  for (int i = 4; i > 0; i--)
     (ss-i)->history = &this->counterMoveHistory[NO_PIECE][0]; // Use as sentinel

  bestValue = delta = alpha = -VALUE_INFINITE;
  beta = VALUE_INFINITE;
  completedDepth = DEPTH_ZERO;

  if (mainThread)
  {
      easyMove = EasyMove.get(rootPos.key());
      EasyMove.clear();
      mainThread->easyMovePlayed = mainThread->failedLow = false;
      mainThread->bestMoveChanges = 0;
  }

  size_t multiPV = Options["MultiPV"];
#ifdef SKILL
  Skill skill(Options["Skill Level"]);

  // When playing with strength handicap enable MultiPV search that we will
  // use behind the scenes to retrieve a set of possible moves.
  if (skill.enabled())
      multiPV = std::max(multiPV, (size_t)4);
#endif

  multiPV = std::min(multiPV, rootMoves.size());

  // Iterative deepening loop until requested to stop or the target depth is reached
  while (   (rootDepth += ONE_PLY) < DEPTH_MAX
         && !Signals.stop
         && (!Limits.depth || Threads.main()->rootDepth / ONE_PLY <= Limits.depth))
  {
      // Distribute search depths across the threads
      if (idx)
      {
          int i = (idx - 1) % 20;
          if (((rootDepth / ONE_PLY + rootPos.game_ply() + skipPhase[i]) / skipSize[i]) % 2)
              continue;
      }

      // Age out PV variability metric
      if (mainThread)
          mainThread->bestMoveChanges *= 0.505, mainThread->failedLow = false;

      // Save the last iteration's scores before first PV line is searched and
      // all the move scores except the (new) PV are set to -VALUE_INFINITE.
      for (RootMove& rm : rootMoves)
          rm.previousScore = rm.score;

      // MultiPV loop. We perform a full root search for each PV line
      for (PVIdx = 0; PVIdx < multiPV && !Signals.stop; ++PVIdx)
      {
          // Reset aspiration window starting size
          if (rootDepth >= 5 * ONE_PLY)
          {
              delta = Value(18);
              alpha = std::max(rootMoves[PVIdx].previousScore - delta,-VALUE_INFINITE);
              beta  = std::min(rootMoves[PVIdx].previousScore + delta, VALUE_INFINITE);
          }

          // Start with a small aspiration window and, in the case of a fail
          // high/low, re-search with a bigger window until we're not failing
          // high/low anymore.
          while (true)
          {
              bestValue = ::search<PV>(rootPos, ss, alpha, beta, rootDepth, false, false);

              // Bring the best move to the front. It is critical that sorting
              // is done with a stable algorithm because all the values but the
              // first and eventually the new best one are set to -VALUE_INFINITE
              // and we want to keep the same order for all the moves except the
              // new PV that goes to the front. Note that in case of MultiPV
              // search the already searched PV lines are preserved.
              std::stable_sort(rootMoves.begin() + PVIdx, rootMoves.end());

              // If search has been stopped, we break immediately. Sorting and
              // writing PV back to TT is safe because RootMoves is still
              // valid, although it refers to the previous iteration.
              if (Signals.stop)
                  break;

              // When failing high/low give some update (without cluttering
              // the UI) before a re-search.
              if (   mainThread
                  && multiPV == 1
                  && (bestValue <= alpha || bestValue >= beta)
                  && Time.elapsed() > 3000)
                  sync_cout << UCI::pv(rootPos, rootDepth, alpha, beta) << sync_endl;

              // In case of failing low/high increase aspiration window and
              // re-search, otherwise exit the loop.
              if (bestValue <= alpha)
              {
                  beta = (alpha + beta) / 2;
                  alpha = std::max(bestValue - delta, -VALUE_INFINITE);

                  if (mainThread)
                  {
                      mainThread->failedLow = true;
                      Signals.stopOnPonderhit = false;
                  }
              }
              else if (bestValue >= beta)
              {
                  alpha = (alpha + beta) / 2;
                  beta = std::min(bestValue + delta, VALUE_INFINITE);
              }
              else
                  break;

              delta += delta / 4 + 5;

              assert(alpha >= -VALUE_INFINITE && beta <= VALUE_INFINITE);
          }

          // Sort the PV lines searched so far and update the GUI
          std::stable_sort(rootMoves.begin(), rootMoves.begin() + PVIdx + 1);

          if (!mainThread)
              continue;

          if (Signals.stop || PVIdx + 1 == multiPV || Time.elapsed() > 3000)
              sync_cout << UCI::pv(rootPos, rootDepth, alpha, beta) << sync_endl;
      }

      if (!Signals.stop)
          completedDepth = rootDepth;

      if (!mainThread)
          continue;

#ifdef SKILL
      // If skill level is enabled and time is up, pick a sub-optimal best move
      if (skill.enabled() && skill.time_to_pick(rootDepth))
          skill.pick_best(multiPV);
#endif

      // Have we found a "mate in x"?
      if (   Limits.mate
          && bestValue >= VALUE_MATE_IN_MAX_PLY
          && VALUE_MATE - bestValue <= 2 * Limits.mate)
          Signals.stop = true;

      // Do we have time for the next iteration? Can we stop searching now?
      if (Limits.use_time_management())
      {
          if (!Signals.stop && !Signals.stopOnPonderhit)
          {
              // Stop the search if only one legal move is available, or if all
              // of the available time has been used, or if we matched an easyMove
              // from the previous search and just did a fast verification.
              const int F[] = { mainThread->failedLow,
                                bestValue - mainThread->previousScore };

              int improvingFactor = std::max(229, std::min(715, 357 + 119 * F[0] - 6 * F[1]));
              double unstablePvFactor = 1 + mainThread->bestMoveChanges;

              bool doEasyMove =   rootMoves[0].pv[0] == easyMove
                               && mainThread->bestMoveChanges < 0.03
                               && Time.elapsed() > Time.optimum() * 5 / 44;

              if (   rootMoves.size() == 1
                  || Time.elapsed() > Time.optimum() * unstablePvFactor * improvingFactor / 628
                  || (mainThread->easyMovePlayed = doEasyMove, doEasyMove))
              {
                  // If we are allowed to ponder do not stop the search now but
                  // keep pondering until the GUI sends "ponderhit" or "stop".
                  if (Limits.ponder)
                      Signals.stopOnPonderhit = true;
                  else
                      Signals.stop = true;
              }
          }

          if (rootMoves[0].pv.size() >= 3)
              EasyMove.update(rootPos, rootMoves[0].pv);
          else
              EasyMove.clear();
      }
  }

  if (!mainThread)
      return;

  // Clear any candidate easy move that wasn't stable for the last search
  // iterations; the second condition prevents consecutive fast moves.
  if (EasyMove.stableCnt < 6 || mainThread->easyMovePlayed)
      EasyMove.clear();

#ifdef SKILL
  // If skill level is enabled, swap best PV line with the sub-optimal one
  if (skill.enabled())
      std::swap(rootMoves[0], *std::find(rootMoves.begin(),
                rootMoves.end(), skill.best_move(multiPV)));
#endif
}


namespace {

  // search<>() is the main search function for both PV and non-PV nodes

  template <NodeType NT>
  Value search(Position& pos, Stack* ss, Value alpha, Value beta, Depth depth, bool cutNode, bool skipEarlyPruning) {

    const bool PvNode = NT == PV;
    const bool rootNode = PvNode && (ss-1)->ply == 0;

    assert(-VALUE_INFINITE <= alpha && alpha < beta && beta <= VALUE_INFINITE);
    assert(PvNode || (alpha == beta - 1));
    assert(DEPTH_ZERO < depth && depth < DEPTH_MAX);
    assert(!(PvNode && cutNode));
    assert(depth / ONE_PLY * ONE_PLY == depth);

    Move pv[MAX_PLY+1], quietsSearched[64];
    StateInfo st;
    TTEntry* tte;
    Key posKey;
    Move ttMove, move, excludedMove, bestMove;
    Depth extension, newDepth;
    Value bestValue, value, ttValue, eval;
    bool ttHit, inCheck, givesCheck, singularExtensionNode, improving;
    bool captureOrPromotion, doFullDepthSearch, moveCountPruning, skipQuiets;
    Piece moved_piece;
    int moveCount, quietCount;

    // Step 1. Initialize node
    Thread* thisThread = pos.this_thread();
    inCheck = pos.checkers();
    moveCount = quietCount = ss->moveCount = 0;
    ss->statScore = 0;
    bestValue = -VALUE_INFINITE;
    ss->ply = (ss-1)->ply + 1;

    // Check for the available remaining time
    if (thisThread->resetCalls.load(std::memory_order_relaxed))
    {
        thisThread->resetCalls = false;

        // At low node count increase the checking rate to about 0.1% of nodes
        // otherwise use a default value.
        thisThread->callsCnt = Limits.nodes ? std::min(4096, int(Limits.nodes / 1024))
                                            : 4096;
    }

    if (--thisThread->callsCnt <= 0)
    {
        for (Thread* th : Threads)
            th->resetCalls = true;

        check_time();
    }

    // Used to send selDepth info to GUI
    if (PvNode && thisThread->maxPly < ss->ply)
        thisThread->maxPly = ss->ply;

    if (!rootNode)
    {
        if (pos.is_variant_end())
            return pos.variant_result(ss->ply, DrawValue[pos.side_to_move()]);

        // Step 2. Check for aborted search and immediate draw
        if (Signals.stop.load(std::memory_order_relaxed) || pos.is_draw(ss->ply) || ss->ply >= MAX_PLY)
            return ss->ply >= MAX_PLY && !inCheck ? evaluate(pos)
                                                  : DrawValue[pos.side_to_move()];

        // Step 3. Mate distance pruning. Even if we mate at the next move our score
        // would be at best mate_in(ss->ply+1), but if alpha is already bigger because
        // a shorter mate was found upward in the tree then there is no need to search
        // because we will never beat the current alpha. Same logic but with reversed
        // signs applies also in the opposite condition of being mated instead of giving
        // mate. In this case return a fail-high score.
        alpha = std::max(mated_in(ss->ply), alpha);
        beta = std::min(mate_in(ss->ply+1), beta);
        if (alpha >= beta)
            return alpha;
    }

    assert(0 <= ss->ply && ss->ply < MAX_PLY);

    ss->currentMove = (ss+1)->excludedMove = bestMove = MOVE_NONE;
    ss->history = &thisThread->counterMoveHistory[NO_PIECE][0];
    (ss+2)->killers[0] = (ss+2)->killers[1] = MOVE_NONE;
    Square prevSq = to_sq((ss-1)->currentMove);

    // Step 4. Transposition table lookup. We don't want the score of a partial
    // search to overwrite a previous full search TT value, so we use a different
    // position key in case of an excluded move.
    excludedMove = ss->excludedMove;
    posKey = pos.key() ^ Key(excludedMove);
    tte = TT.probe(posKey, ttHit);
    ttValue = ttHit ? value_from_tt(tte->value(), ss->ply) : VALUE_NONE;
    ttMove =  rootNode ? thisThread->rootMoves[thisThread->PVIdx].pv[0]
            : ttHit    ? tte->move() : MOVE_NONE;

    // At non-PV nodes we check for an early TT cutoff
    if (  !PvNode
        && ttHit
        && tte->depth() >= depth
        && ttValue != VALUE_NONE // Possible in case of TT access race
        && (ttValue >= beta ? (tte->bound() & BOUND_LOWER)
                            : (tte->bound() & BOUND_UPPER)))
    {
        // If ttMove is quiet, update move sorting heuristics on TT hit
        if (ttMove)
        {
            if (ttValue >= beta)
            {
                if (!pos.capture_or_promotion(ttMove))
                    update_stats(pos, ss, ttMove, nullptr, 0, stat_bonus(depth));

                // Extra penalty for a quiet TT move in previous ply when it gets refuted
                if ((ss-1)->moveCount == 1 && !pos.captured_piece())
                    update_cm_stats(ss-1, pos.piece_on(prevSq), prevSq, -stat_bonus(depth + ONE_PLY));
            }
            // Penalty for a quiet ttMove that fails low
            else if (!pos.capture_or_promotion(ttMove))
            {
                int penalty = -stat_bonus(depth);
                thisThread->history.update(pos.side_to_move(), ttMove, penalty);
                update_cm_stats(ss, pos.moved_piece(ttMove), to_sq(ttMove), penalty);
            }
        }
        return ttValue;
    }

    // Step 4a. Tablebase probe
#ifdef KOTH
    if (pos.is_koth()) {} else
#endif
#ifdef LOSERS
    if (pos.is_losers()) {} else
#endif
#ifdef RACE
    if (pos.is_race()) {} else
#endif
#ifdef THREECHECK
    if (pos.is_three_check()) {} else
#endif
#ifdef HORDE
    if (pos.is_horde()) {} else
#endif
    if (!rootNode && TB::Cardinality)
    {
        int piecesCount = pos.count<ALL_PIECES>();

        if (    piecesCount <= TB::Cardinality
            && (piecesCount <  TB::Cardinality || depth >= TB::ProbeDepth)
            &&  pos.rule50_count() == 0
            && !pos.can_castle(ANY_CASTLING))
        {
            TB::ProbeState err;
            TB::WDLScore v = Tablebases::probe_wdl(pos, &err);

            if (err != TB::ProbeState::FAIL)
            {
                thisThread->tbHits++;

                int drawScore = TB::UseRule50 ? 1 : 0;

                value =  v < -drawScore ? -VALUE_MATE + MAX_PLY + ss->ply
                       : v >  drawScore ?  VALUE_MATE - MAX_PLY - ss->ply
                                        :  VALUE_DRAW + 2 * v * drawScore;

                tte->save(posKey, value_to_tt(value, ss->ply), BOUND_EXACT,
                          std::min(DEPTH_MAX - ONE_PLY, depth + 6 * ONE_PLY),
                          MOVE_NONE, VALUE_NONE, TT.generation());

                return value;
            }
        }
    }

    // Step 5. Evaluate the position statically
    if (inCheck)
    {
        ss->staticEval = eval = VALUE_NONE;
        goto moves_loop;
    }

    else if (ttHit)
    {
        // Never assume anything on values stored in TT
        if ((ss->staticEval = eval = tte->eval()) == VALUE_NONE)
            eval = ss->staticEval = evaluate(pos);

        // Can ttValue be used as a better position evaluation?
        if (ttValue != VALUE_NONE)
            if (tte->bound() & (ttValue > eval ? BOUND_LOWER : BOUND_UPPER))
                eval = ttValue;
    }
    else
    {
        eval = ss->staticEval =
        (ss-1)->currentMove != MOVE_NULL ? evaluate(pos)
                                         : -(ss-1)->staticEval + 2 * Eval::Tempo[pos.variant()];

        tte->save(posKey, VALUE_NONE, BOUND_NONE, DEPTH_NONE, MOVE_NONE,
                  ss->staticEval, TT.generation());
    }
#ifdef ANTI
    if (pos.is_anti() && pos.can_capture())
        goto moves_loop;
#endif
#ifdef LOSERS
    if (pos.is_losers() && pos.can_capture_losers())
        goto moves_loop;
#endif

    if (skipEarlyPruning)
        goto moves_loop;

    // Step 6. Razoring (skipped when in check)
    if (   !PvNode
        &&  depth < 4 * ONE_PLY
        &&  eval + razor_margin[pos.variant()][depth / ONE_PLY] <= alpha)
    {
        if (depth <= ONE_PLY)
            return qsearch<NonPV, false>(pos, ss, alpha, alpha+1);

        Value ralpha = alpha - razor_margin[pos.variant()][depth / ONE_PLY];
        Value v = qsearch<NonPV, false>(pos, ss, ralpha, ralpha+1);
        if (v <= ralpha)
            return v;
    }

    // Step 7. Futility pruning: child node (skipped when in check)
    if (   !rootNode
        &&  depth < 7 * ONE_PLY
        &&  eval - futility_margin(pos.variant(), depth) >= beta
        &&  eval < VALUE_KNOWN_WIN  // Do not return unproven wins
#ifdef HORDE
        &&  (pos.non_pawn_material(pos.side_to_move()) || pos.is_horde()))
#else
        &&  pos.non_pawn_material(pos.side_to_move()))
#endif
        return eval;

    // Step 8. Null move search with verification search (is omitted in PV nodes)
#ifdef HORDE
    if (pos.is_horde()) {} else
#endif
    if (   !PvNode
        &&  eval >= beta
        && (ss->staticEval >= beta - 35 * (depth / ONE_PLY - 6) || depth >= 13 * ONE_PLY)
#ifdef CRAZYHOUSE
        // Do not bother with null-move search if opponent can drop pieces
        && (!pos.is_house() || (eval < 2 * VALUE_KNOWN_WIN
            && !(depth > 4 * ONE_PLY && pos.count_in_hand<ALL_PIECES>(~pos.side_to_move()))))
#endif
        &&  pos.non_pawn_material(pos.side_to_move()))
    {

        assert(eval - beta >= 0);

        // Null move dynamic reduction based on depth and value
        Depth R = ((823 + 67 * depth / ONE_PLY) / 256 + std::min((eval - beta) / PawnValueMg, 3)) * ONE_PLY;

        ss->currentMove = MOVE_NULL;
        ss->history = &thisThread->counterMoveHistory[NO_PIECE][0];

        pos.do_null_move(st);
        Value nullValue = depth-R < ONE_PLY ? -qsearch<NonPV, false>(pos, ss+1, -beta, -beta+1)
                                            : - search<NonPV>(pos, ss+1, -beta, -beta+1, depth-R, !cutNode, true);
        pos.undo_null_move();

        if (nullValue >= beta)
        {
            // Do not return unproven mate scores
            if (nullValue >= VALUE_MATE_IN_MAX_PLY)
                nullValue = beta;

            if (depth < 12 * ONE_PLY && abs(beta) < VALUE_KNOWN_WIN)
                return nullValue;

            // Do verification search at high depths
            Value v = depth-R < ONE_PLY ? qsearch<NonPV, false>(pos, ss, beta-1, beta)
                                        :  search<NonPV>(pos, ss, beta-1, beta, depth-R, false, true);

            if (v >= beta)
                return nullValue;
        }
    }

    // Step 9. ProbCut (skipped when in check)
    // If we have a good enough capture and a reduced search returns a value
    // much above beta, we can (almost) safely prune the previous move.
#ifdef ANTI
    if (pos.is_anti()) {} else
#endif
    if (   !PvNode
        &&  depth >= 5 * ONE_PLY
        &&  abs(beta) < VALUE_MATE_IN_MAX_PLY)
    {
<<<<<<< HEAD
        Value rbeta = std::min(beta + probcut_margin[pos.variant()], VALUE_INFINITE);
        Depth rdepth = depth - 4 * ONE_PLY;
=======
        Value rbeta = std::min(beta + 200, VALUE_INFINITE);
>>>>>>> 2c237da5

        assert(is_ok((ss-1)->currentMove));

        MovePicker mp(pos, ttMove, rbeta - ss->staticEval);

        while ((move = mp.next_move()) != MOVE_NONE)
            if (pos.legal(move))
            {
                ss->currentMove = move;
                ss->history = &thisThread->counterMoveHistory[pos.moved_piece(move)][to_sq(move)];

                assert(depth >= 5 * ONE_PLY);
                pos.do_move(move, st);
                value = -search<NonPV>(pos, ss+1, -rbeta, -rbeta+1, depth - 4 * ONE_PLY, !cutNode, false);
                pos.undo_move(move);
                if (value >= rbeta)
                    return value;
            }
    }

    // Step 10. Internal iterative deepening (skipped when in check)
#ifdef CRAZYHOUSE
    if (    depth >= (pos.is_house() ? 4 : 6) * ONE_PLY
#else
    if (    depth >= 6 * ONE_PLY
#endif
        && !ttMove
        && (PvNode || ss->staticEval + 256 >= beta))
    {
        Depth d = (3 * depth / (4 * ONE_PLY) - 2) * ONE_PLY;
        search<NT>(pos, ss, alpha, beta, d, cutNode, true);

        tte = TT.probe(posKey, ttHit);
        ttMove = ttHit ? tte->move() : MOVE_NONE;
    }

moves_loop: // When in check search starts from here

    const PieceToHistory& cmh = *(ss-1)->history;
    const PieceToHistory& fmh = *(ss-2)->history;
    const PieceToHistory& fm2 = *(ss-4)->history;

    MovePicker mp(pos, ttMove, depth, ss);
    value = bestValue; // Workaround a bogus 'uninitialized' warning under gcc
    improving =   ss->staticEval >= (ss-2)->staticEval
            /* || ss->staticEval == VALUE_NONE Already implicit in the previous condition */
               ||(ss-2)->staticEval == VALUE_NONE;

    singularExtensionNode =   !rootNode
                           &&  depth >= 8 * ONE_PLY
                           &&  ttMove != MOVE_NONE
                           &&  ttValue != VALUE_NONE
                           && !excludedMove // Recursive singular search is not allowed
                           && (tte->bound() & BOUND_LOWER)
                           &&  tte->depth() >= depth - 3 * ONE_PLY;
    skipQuiets = false;

    // Step 11. Loop through moves
    // Loop through all pseudo-legal moves until no moves remain or a beta cutoff occurs
    while ((move = mp.next_move(skipQuiets)) != MOVE_NONE)
    {
      assert(is_ok(move));

      if (move == excludedMove)
          continue;

      // At root obey the "searchmoves" option and skip moves not listed in Root
      // Move List. As a consequence any illegal move is also skipped. In MultiPV
      // mode we also skip PV moves which have been already searched.
      if (rootNode && !std::count(thisThread->rootMoves.begin() + thisThread->PVIdx,
                                  thisThread->rootMoves.end(), move))
          continue;

      ss->moveCount = ++moveCount;
#ifdef PRINTCURRMOVE
      if (rootNode && thisThread == Threads.main() && Time.elapsed() > 3000)
          sync_cout << "info depth " << depth / ONE_PLY
                    << " currmove " << UCI::move(move, pos.is_chess960())
                    << " currmovenumber " << moveCount + thisThread->PVIdx << sync_endl;
#endif

      if (PvNode)
          (ss+1)->pv = nullptr;

      extension = DEPTH_ZERO;
      captureOrPromotion = pos.capture_or_promotion(move);
      moved_piece = pos.moved_piece(move);

      givesCheck =  type_of(move) == NORMAL && !pos.discovered_check_candidates()
#ifdef ATOMIC
                  && !pos.is_atomic()
#endif
                  ? pos.check_squares(type_of(pos.piece_on(from_sq(move)))) & to_sq(move)
                  : pos.gives_check(move);

#ifdef CRAZYHOUSE
      if (pos.is_house())
          moveCountPruning =   depth < 16 * ONE_PLY
                            && moveCount >= ZHFutilityMoveCounts[improving][depth / ONE_PLY];
      else
#endif
      moveCountPruning =   depth < 16 * ONE_PLY
                        && moveCount >= FutilityMoveCounts[improving][depth / ONE_PLY];

      // Step 12. Singular and Gives Check Extensions

      // Singular extension search. If all moves but one fail low on a search of
      // (alpha-s, beta-s), and just one fails high on (alpha, beta), then that move
      // is singular and should be extended. To verify this we do a reduced search
      // on all the other moves but the ttMove and if the result is lower than
      // ttValue minus a margin then we will extend the ttMove.
      if (    singularExtensionNode
          &&  move == ttMove
          &&  pos.legal(move))
      {
          Value rBeta = std::max(ttValue - 2 * depth / ONE_PLY, -VALUE_MATE);
          Depth d = (depth / (2 * ONE_PLY)) * ONE_PLY;
          ss->excludedMove = move;
          value = search<NonPV>(pos, ss, rBeta - 1, rBeta, d, cutNode, true);
          ss->excludedMove = MOVE_NONE;

          if (value < rBeta)
              extension = ONE_PLY;
      }
      else if (    givesCheck
               && !moveCountPruning
               &&  pos.see_ge(move))
          extension = ONE_PLY;
#ifdef ANTI
      else if (   pos.is_anti()
               && !moveCountPruning
               &&  pos.capture(move)
               &&  MoveList<LEGAL>(pos).size() == 1)
          extension = ONE_PLY;
#endif
#ifdef CRAZYHOUSE
      else if (    pos.is_house()
               &&  givesCheck
               && !moveCountPruning
               &&  pos.see_ge(move, - pos.material_in_hand(pos.side_to_move()) / 2))
          extension = ONE_PLY;
#endif

      // Calculate new depth for this move
      newDepth = depth - ONE_PLY + extension;

      // Step 13. Pruning at shallow depth
      if (  !rootNode
#ifdef HORDE
          && (pos.non_pawn_material(pos.side_to_move()) || pos.is_horde())
#else
          && pos.non_pawn_material(pos.side_to_move())
#endif
          && bestValue > VALUE_MATED_IN_MAX_PLY)
      {
          if (   !captureOrPromotion
              && !givesCheck
#ifdef ANTI
              && (!pos.is_anti() || !(pos.attackers_to(to_sq(move)) & pos.pieces(~pos.side_to_move())))
#endif
#ifdef LOSERS
              && (!pos.is_losers() || !(pos.attackers_to(to_sq(move)) & pos.pieces(~pos.side_to_move())))
#endif
#ifdef HORDE
              && (pos.is_horde() || !pos.advanced_pawn_push(move) || pos.non_pawn_material() >= Value(5000))
#else
              && (!pos.advanced_pawn_push(move) || pos.non_pawn_material() >= Value(5000))
#endif
          )
          {
              // Move count based pruning
              if (moveCountPruning)
              {
                  skipQuiets = true;
                  continue;
              }

              // Reduced depth of the next LMR search
              int lmrDepth;
#ifdef CRAZYHOUSE
              if (pos.is_house())
                  lmrDepth = std::max(newDepth - zhReduction<PvNode>(improving, depth, moveCount), DEPTH_ZERO) / ONE_PLY;
              else
#endif
              lmrDepth = std::max(newDepth - reduction<PvNode>(improving, depth, moveCount), DEPTH_ZERO) / ONE_PLY;

              // Countermoves based pruning
              if (   lmrDepth < 3
                  && (cmh[moved_piece][to_sq(move)] < CounterMovePruneThreshold)
                  && (fmh[moved_piece][to_sq(move)] < CounterMovePruneThreshold))
                  continue;

              // Futility pruning: parent node
              if (   lmrDepth < 7
                  && !inCheck
                  && ss->staticEval + futility_margin_parent[pos.variant()][0] + futility_margin_parent[pos.variant()][1] * lmrDepth <= alpha)
                  continue;

              // Prune moves with negative SEE
#ifdef ANTI
              if (pos.is_anti()) {} else
#endif
#ifdef RACE
              if (pos.is_race()) {} else
#endif
              if (   lmrDepth < 8
                  && !pos.see_ge(move, Value(-35 * lmrDepth * lmrDepth)))
                  continue;
          }
          else if (    depth < 7 * ONE_PLY
                   && !extension
                   && !pos.see_ge(move, -PawnValueEg * (depth / ONE_PLY)))
                  continue;
      }

      // Speculative prefetch as early as possible
      prefetch(TT.first_entry(pos.key_after(move)));

      // Check for legality just before making the move
      if (!rootNode && !pos.legal(move))
      {
          ss->moveCount = --moveCount;
          continue;
      }

      // Update the current move (this must be done after singular extension search)
      ss->currentMove = move;
      ss->history = &thisThread->counterMoveHistory[moved_piece][to_sq(move)];

      // Step 14. Make the move
      pos.do_move(move, st, givesCheck);

      // Step 15. Reduced depth search (LMR). If the move fails high it will be
      // re-searched at full depth.
      if (    depth >= 3 * ONE_PLY
          &&  moveCount > 1
          && (!captureOrPromotion || moveCountPruning))
      {
#ifdef CRAZYHOUSE
          Depth r = pos.is_house() ? zhReduction<PvNode>(improving, depth, moveCount)
                                   : reduction<PvNode>(improving, depth, moveCount);
#else
          Depth r = reduction<PvNode>(improving, depth, moveCount);
#endif

          if (captureOrPromotion)
              r -= r ? ONE_PLY : DEPTH_ZERO;
          else
          {
              // Increase reduction for cut nodes
              if (cutNode)
                  r += 2 * ONE_PLY;

              // Decrease reduction for moves that escape a capture. Filter out
              // castling moves, because they are coded as "king captures rook" and
              // hence break make_move().
              else if (    type_of(move) == NORMAL
                       && !pos.see_ge(make_move(to_sq(move), from_sq(move))))
                  r -= 2 * ONE_PLY;

              ss->statScore =  cmh[moved_piece][to_sq(move)]
                             + fmh[moved_piece][to_sq(move)]
                             + fm2[moved_piece][to_sq(move)]
                             + thisThread->history[~pos.side_to_move()][from_to(move)]
                             - 4000; // Correction factor

              // Decrease/increase reduction by comparing opponent's stat score
              if (ss->statScore > 0 && (ss-1)->statScore < 0)
                  r -= ONE_PLY;

              else if (ss->statScore < 0 && (ss-1)->statScore > 0)
                  r += ONE_PLY;

              // Decrease/increase reduction for moves with a good/bad history
              r = std::max(DEPTH_ZERO, (r / ONE_PLY - ss->statScore / 20000) * ONE_PLY);
          }

          Depth d = std::max(newDepth - r, ONE_PLY);

          value = -search<NonPV>(pos, ss+1, -(alpha+1), -alpha, d, true, false);

          doFullDepthSearch = (value > alpha && d != newDepth);
      }
      else
          doFullDepthSearch = !PvNode || moveCount > 1;

      // Step 16. Full depth search when LMR is skipped or fails high
      if (doFullDepthSearch)
          value = newDepth <   ONE_PLY ?
                            givesCheck ? -qsearch<NonPV,  true>(pos, ss+1, -(alpha+1), -alpha)
                                       : -qsearch<NonPV, false>(pos, ss+1, -(alpha+1), -alpha)
                                       : - search<NonPV>(pos, ss+1, -(alpha+1), -alpha, newDepth, !cutNode, false);

      // For PV nodes only, do a full PV search on the first move or after a fail
      // high (in the latter case search only if value < beta), otherwise let the
      // parent node fail low with value <= alpha and try another move.
      if (PvNode && (moveCount == 1 || (value > alpha && (rootNode || value < beta))))
      {
          (ss+1)->pv = pv;
          (ss+1)->pv[0] = MOVE_NONE;

          value = newDepth <   ONE_PLY ?
                            givesCheck ? -qsearch<PV,  true>(pos, ss+1, -beta, -alpha)
                                       : -qsearch<PV, false>(pos, ss+1, -beta, -alpha)
                                       : - search<PV>(pos, ss+1, -beta, -alpha, newDepth, false, false);
      }

      // Step 17. Undo move
      pos.undo_move(move);

      assert(value > -VALUE_INFINITE && value < VALUE_INFINITE);

      // Step 18. Check for a new best move
      // Finished searching the move. If a stop occurred, the return value of
      // the search cannot be trusted, and we return immediately without
      // updating best move, PV and TT.
      if (Signals.stop.load(std::memory_order_relaxed))
          return VALUE_ZERO;

      if (rootNode)
      {
          RootMove& rm = *std::find(thisThread->rootMoves.begin(),
                                    thisThread->rootMoves.end(), move);

          // PV move or new best move ?
          if (moveCount == 1 || value > alpha)
          {
              rm.score = value;
              rm.pv.resize(1);

              assert((ss+1)->pv);

              for (Move* m = (ss+1)->pv; *m != MOVE_NONE; ++m)
                  rm.pv.push_back(*m);

              // We record how often the best move has been changed in each
              // iteration. This information is used for time management: When
              // the best move changes frequently, we allocate some more time.
              if (moveCount > 1 && thisThread == Threads.main())
                  ++static_cast<MainThread*>(thisThread)->bestMoveChanges;
          }
          else
              // All other moves but the PV are set to the lowest value: this is
              // not a problem when sorting because the sort is stable and the
              // move position in the list is preserved - just the PV is pushed up.
              rm.score = -VALUE_INFINITE;
      }

      if (value > bestValue)
      {
          bestValue = value;

          if (value > alpha)
          {
              bestMove = move;

              if (PvNode && !rootNode) // Update pv even in fail-high case
                  update_pv(ss->pv, move, (ss+1)->pv);

              if (PvNode && value < beta) // Update alpha! Always alpha < beta
                  alpha = value;
              else
              {
                  assert(value >= beta); // Fail high
                  break;
              }
          }
      }

      if (!captureOrPromotion && move != bestMove && quietCount < 64)
          quietsSearched[quietCount++] = move;
    }

    // The following condition would detect a stop only after move loop has been
    // completed. But in this case bestValue is valid because we have fully
    // searched our subtree, and we can anyhow save the result in TT.
    /*
       if (Signals.stop)
        return VALUE_DRAW;
    */

    // Step 20. Check for mate and stalemate
    // All legal moves have been searched and if there are no legal moves, it
    // must be a mate or a stalemate. If we are in a singular extension search then
    // return a fail low score.

    assert(moveCount || !inCheck || excludedMove || !MoveList<LEGAL>(pos).size());

    if (!moveCount)
    {
        bestValue = excludedMove ? alpha
                    : pos.is_variant_end() ? pos.variant_result(ss->ply, DrawValue[pos.side_to_move()])
                    : inCheck ? pos.checkmate_value(ss->ply)
                    : pos.stalemate_value(ss->ply, DrawValue[pos.side_to_move()]);
    }
    else if (bestMove)
    {
        // Quiet best move: update move sorting heuristics
        if (!pos.capture_or_promotion(bestMove))
            update_stats(pos, ss, bestMove, quietsSearched, quietCount, stat_bonus(depth));

        // Extra penalty for a quiet TT move in previous ply when it gets refuted
        if ((ss-1)->moveCount == 1 && !pos.captured_piece())
            update_cm_stats(ss-1, pos.piece_on(prevSq), prevSq, -stat_bonus(depth + ONE_PLY));
    }
    // Bonus for prior countermove that caused the fail low
    else if (    depth >= 3 * ONE_PLY
             && !pos.captured_piece()
             && is_ok((ss-1)->currentMove))
        update_cm_stats(ss-1, pos.piece_on(prevSq), prevSq, stat_bonus(depth));

    if (!excludedMove)
        tte->save(posKey, value_to_tt(bestValue, ss->ply),
                  bestValue >= beta ? BOUND_LOWER :
                  PvNode && bestMove ? BOUND_EXACT : BOUND_UPPER,
                  depth, bestMove, ss->staticEval, TT.generation());

    assert(bestValue > -VALUE_INFINITE && bestValue < VALUE_INFINITE);

    return bestValue;
  }


  // qsearch() is the quiescence search function, which is called by the main
  // search function with depth zero, or recursively with depth less than ONE_PLY.

  template <NodeType NT, bool InCheck>
  Value qsearch(Position& pos, Stack* ss, Value alpha, Value beta, Depth depth) {

    const bool PvNode = NT == PV;

    assert(InCheck == !!pos.checkers());
    assert(alpha >= -VALUE_INFINITE && alpha < beta && beta <= VALUE_INFINITE);
    assert(PvNode || (alpha == beta - 1));
    assert(depth <= DEPTH_ZERO);
    assert(depth / ONE_PLY * ONE_PLY == depth);

    Move pv[MAX_PLY+1];
    StateInfo st;
    TTEntry* tte;
    Key posKey;
    Move ttMove, move, bestMove;
    Value bestValue, value, ttValue, futilityValue, futilityBase, oldAlpha;
    bool ttHit, givesCheck, evasionPrunable;
    Depth ttDepth;
    int moveCount;

    if (PvNode)
    {
        oldAlpha = alpha; // To flag BOUND_EXACT when eval above alpha and no available moves
        (ss+1)->pv = pv;
        ss->pv[0] = MOVE_NONE;
    }

    ss->currentMove = bestMove = MOVE_NONE;
    ss->ply = (ss-1)->ply + 1;
    moveCount = 0;

    if (pos.is_variant_end())
        return pos.variant_result(ss->ply, DrawValue[pos.side_to_move()]);

    // Check for an instant draw or if the maximum ply has been reached
    if (pos.is_draw(ss->ply) || ss->ply >= MAX_PLY)
        return ss->ply >= MAX_PLY && !InCheck ? evaluate(pos)
                                              : DrawValue[pos.side_to_move()];

    assert(0 <= ss->ply && ss->ply < MAX_PLY);

    // Decide whether or not to include checks: this fixes also the type of
    // TT entry depth that we are going to use. Note that in qsearch we use
    // only two types of depth in TT: DEPTH_QS_CHECKS or DEPTH_QS_NO_CHECKS.
    ttDepth = InCheck || depth >= DEPTH_QS_CHECKS ? DEPTH_QS_CHECKS
                                                  : DEPTH_QS_NO_CHECKS;

    // Transposition table lookup
    posKey = pos.key();
    tte = TT.probe(posKey, ttHit);
    ttMove = ttHit ? tte->move() : MOVE_NONE;
    ttValue = ttHit ? value_from_tt(tte->value(), ss->ply) : VALUE_NONE;

    if (  !PvNode
        && ttHit
        && tte->depth() >= ttDepth
        && ttValue != VALUE_NONE // Only in case of TT access race
        && (ttValue >= beta ? (tte->bound() &  BOUND_LOWER)
                            : (tte->bound() &  BOUND_UPPER)))
        return ttValue;

    // Evaluate the position statically
    if (InCheck)
    {
        ss->staticEval = VALUE_NONE;
        bestValue = futilityBase = -VALUE_INFINITE;
    }
    else
    {
        if (ttHit)
        {
            // Never assume anything on values stored in TT
            if ((ss->staticEval = bestValue = tte->eval()) == VALUE_NONE)
                ss->staticEval = bestValue = evaluate(pos);

            // Can ttValue be used as a better position evaluation?
            if (ttValue != VALUE_NONE)
                if (tte->bound() & (ttValue > bestValue ? BOUND_LOWER : BOUND_UPPER))
                    bestValue = ttValue;
        }
        else
            ss->staticEval = bestValue =
            (ss-1)->currentMove != MOVE_NULL ? evaluate(pos)
                                             : -(ss-1)->staticEval + 2 * Eval::Tempo[pos.variant()];

        // Stand pat. Return immediately if static value is at least beta
        if (bestValue >= beta)
        {
            if (!ttHit)
                tte->save(pos.key(), value_to_tt(bestValue, ss->ply), BOUND_LOWER,
                          DEPTH_NONE, MOVE_NONE, ss->staticEval, TT.generation());

            return bestValue;
        }

        if (PvNode && bestValue > alpha)
            alpha = bestValue;

        futilityBase = bestValue + 128;
    }

    // Initialize a MovePicker object for the current position, and prepare
    // to search the moves. Because the depth is <= 0 here, only captures,
    // queen promotions and checks (only if depth >= DEPTH_QS_CHECKS) will
    // be generated.
    MovePicker mp(pos, ttMove, depth, to_sq((ss-1)->currentMove));

    // Loop through the moves until no moves remain or a beta cutoff occurs
    while ((move = mp.next_move()) != MOVE_NONE)
    {
      assert(is_ok(move));

      // Speculative prefetch as early as possible
      prefetch(TT.first_entry(pos.key_after(move)));

      givesCheck =  type_of(move) == NORMAL && !pos.discovered_check_candidates()
#ifdef ATOMIC
                  && !pos.is_atomic()
#endif
                  ? pos.check_squares(type_of(pos.piece_on(from_sq(move)))) & to_sq(move)
                  : pos.gives_check(move);

      moveCount++;

      // Futility pruning
      if (   !InCheck
          && !givesCheck
#ifdef RACE
          && !(pos.is_race() && type_of(pos.piece_on(from_sq(move))) == KING && rank_of(to_sq(move)) == RANK_8)
#endif
          &&  futilityBase > -VALUE_KNOWN_WIN
          && !pos.advanced_pawn_push(move))
      {
          assert(type_of(move) != ENPASSANT); // Due to !pos.advanced_pawn_push

#ifdef ATOMIC
          if (pos.is_atomic())
              futilityValue = futilityBase + pos.see<ATOMIC_VARIANT>(move);
          else
#endif
#ifdef CRAZYHOUSE
          if (pos.is_house())
              futilityValue = futilityBase + 2 * PieceValue[pos.variant()][EG][pos.piece_on(to_sq(move))];
          else
#endif
          futilityValue = futilityBase + PieceValue[pos.variant()][EG][pos.piece_on(to_sq(move))];

          if (futilityValue <= alpha)
          {
              bestValue = std::max(bestValue, futilityValue);
              continue;
          }

          if (futilityBase <= alpha && !pos.see_ge(move, VALUE_ZERO + 1))
          {
              bestValue = std::max(bestValue, futilityBase);
              continue;
          }
      }

      // Detect non-capture evasions that are candidates to be pruned
      evasionPrunable =    InCheck
                       &&  (depth != DEPTH_ZERO || moveCount > 2)
                       &&  bestValue > VALUE_MATED_IN_MAX_PLY
                       && !pos.capture(move);

      // Don't search moves with negative SEE values
      if (  (!InCheck || evasionPrunable)
          &&  type_of(move) != PROMOTION
          &&  !pos.see_ge(move))
          continue;

      // Check for legality just before making the move
      if (!pos.legal(move))
      {
          moveCount--;
          continue;
      }

      ss->currentMove = move;

      // Make and search the move
      pos.do_move(move, st, givesCheck);
      value = givesCheck ? -qsearch<NT,  true>(pos, ss+1, -beta, -alpha, depth - ONE_PLY)
                         : -qsearch<NT, false>(pos, ss+1, -beta, -alpha, depth - ONE_PLY);
      pos.undo_move(move);

      assert(value > -VALUE_INFINITE);
      assert(value < VALUE_INFINITE);
      assert(value > -VALUE_INFINITE && value < VALUE_INFINITE);

      // Check for a new best move
      if (value > bestValue)
      {
          bestValue = value;

          if (value > alpha)
          {
              if (PvNode) // Update pv even in fail-high case
                  update_pv(ss->pv, move, (ss+1)->pv);

              if (PvNode && value < beta) // Update alpha here!
              {
                  alpha = value;
                  bestMove = move;
              }
              else // Fail high
              {
                  tte->save(posKey, value_to_tt(value, ss->ply), BOUND_LOWER,
                            ttDepth, move, ss->staticEval, TT.generation());

                  return value;
              }
          }
       }
    }

    // All legal moves have been searched. A special case: If we're in check
    // and no legal moves were found, it is checkmate.
    if (InCheck && bestValue == -VALUE_INFINITE)
        return pos.checkmate_value(ss->ply); // Plies to mate from the root

    tte->save(posKey, value_to_tt(bestValue, ss->ply),
              PvNode && bestValue > oldAlpha ? BOUND_EXACT : BOUND_UPPER,
              ttDepth, bestMove, ss->staticEval, TT.generation());

    assert(bestValue > -VALUE_INFINITE && bestValue < VALUE_INFINITE);

    return bestValue;
  }


  // value_to_tt() adjusts a mate score from "plies to mate from the root" to
  // "plies to mate from the current position". Non-mate scores are unchanged.
  // The function is called before storing a value in the transposition table.

  Value value_to_tt(Value v, int ply) {

    assert(v != VALUE_NONE);

    return  v >= VALUE_MATE_IN_MAX_PLY  ? v + ply
          : v <= VALUE_MATED_IN_MAX_PLY ? v - ply : v;
  }


  // value_from_tt() is the inverse of value_to_tt(): It adjusts a mate score
  // from the transposition table (which refers to the plies to mate/be mated
  // from current position) to "plies to mate/be mated from the root".

  Value value_from_tt(Value v, int ply) {

    return  v == VALUE_NONE             ? VALUE_NONE
          : v >= VALUE_MATE_IN_MAX_PLY  ? v - ply
          : v <= VALUE_MATED_IN_MAX_PLY ? v + ply : v;
  }


  // update_pv() adds current move and appends child pv[]

  void update_pv(Move* pv, Move move, Move* childPv) {

    for (*pv++ = move; childPv && *childPv != MOVE_NONE; )
        *pv++ = *childPv++;
    *pv = MOVE_NONE;
  }


  // update_cm_stats() updates countermove and follow-up move history

  void update_cm_stats(Stack* ss, Piece pc, Square s, int bonus) {

    for (int i : {1, 2, 4})
        if (is_ok((ss-i)->currentMove))
            (ss-i)->history->update(pc, s, bonus);
  }


  // update_stats() updates move sorting heuristics when a new quiet best move is found

  void update_stats(const Position& pos, Stack* ss, Move move,
                    Move* quiets, int quietsCnt, int bonus) {

    if (ss->killers[0] != move)
    {
        ss->killers[1] = ss->killers[0];
        ss->killers[0] = move;
    }

    Color c = pos.side_to_move();
    Thread* thisThread = pos.this_thread();
    thisThread->history.update(c, move, bonus);
    update_cm_stats(ss, pos.moved_piece(move), to_sq(move), bonus);

    if (is_ok((ss-1)->currentMove))
    {
        Square prevSq = to_sq((ss-1)->currentMove);
        thisThread->counterMoves[pos.piece_on(prevSq)][prevSq]=move;
    }

    // Decrease all the other played quiet moves
    for (int i = 0; i < quietsCnt; ++i)
    {
        thisThread->history.update(c, quiets[i], -bonus);
        update_cm_stats(ss, pos.moved_piece(quiets[i]), to_sq(quiets[i]), -bonus);
    }
  }

#ifdef SKILL
  // When playing with strength handicap, choose best move among a set of RootMoves
  // using a statistical rule dependent on 'level'. Idea by Heinz van Saanen.

  Move Skill::pick_best(size_t multiPV) {

    const RootMoves& rootMoves = Threads.main()->rootMoves;
    static PRNG rng(now()); // PRNG sequence should be non-deterministic

    // RootMoves are already sorted by score in descending order
    Value topScore = rootMoves[0].score;
    int delta = std::min(topScore - rootMoves[multiPV - 1].score, PawnValueMg);
    int weakness = 125 - level * 9/4;
    int maxScore = -VALUE_INFINITE;

    // Choose best move. For each move score we add two terms, both dependent on
    // weakness. One is deterministic and bigger for weaker levels, and one is
    // random. Then we choose the move with the resulting highest score.
    for (size_t i = 0; i < multiPV; ++i)
    {
        // This is our magic formula
        int push = (  weakness * int(topScore - rootMoves[i].score)
                    + delta * (rng.rand<unsigned>() % weakness)) / 128;

        if (rootMoves[i].score + push > maxScore)
        {
            maxScore = rootMoves[i].score + push;
            best = rootMoves[i].pv[0];
        }
    }

    return best;
  }
#endif


  // check_time() is used to print debug info and, more importantly, to detect
  // when we are out of available time and thus stop the search.

  void check_time() {

    static TimePoint lastInfoTime = now();

    int elapsed = Time.elapsed();
    TimePoint tick = Limits.startTime + elapsed;

    if (tick - lastInfoTime >= 1000)
    {
        lastInfoTime = tick;
        dbg_print();
    }

    // An engine may not stop pondering until told so by the GUI
    if (Limits.ponder)
        return;

    if (   (Limits.use_time_management() && elapsed > Time.maximum() - 10)
        || (Limits.movetime && elapsed >= Limits.movetime)
        || (Limits.nodes && Threads.nodes_searched() >= (uint64_t)Limits.nodes))
            Signals.stop = true;
  }

} // namespace


/// UCI::pv() formats PV information according to the UCI protocol. UCI requires
/// that all (if any) unsearched PV lines are sent using a previous search score.

string UCI::pv(const Position& pos, Depth depth, Value alpha, Value beta) {

  std::stringstream ss;
  int elapsed = Time.elapsed() + 1;
  const RootMoves& rootMoves = pos.this_thread()->rootMoves;
  size_t PVIdx = pos.this_thread()->PVIdx;
  size_t multiPV = std::min((size_t)Options["MultiPV"], rootMoves.size());
  uint64_t nodesSearched = Threads.nodes_searched();
  uint64_t tbHits = Threads.tb_hits() + (TB::RootInTB ? rootMoves.size() : 0);

  for (size_t i = 0; i < multiPV; ++i)
  {
      bool updated = (i <= PVIdx && rootMoves[i].score != -VALUE_INFINITE);

      if (depth == ONE_PLY && !updated)
          continue;

      Depth d = updated ? depth : depth - ONE_PLY;
      Value v = updated ? rootMoves[i].score : rootMoves[i].previousScore;

      bool tb = TB::RootInTB && abs(v) < VALUE_MATE - MAX_PLY;
      v = tb ? TB::Score : v;

      if (ss.rdbuf()->in_avail()) // Not at first line
          ss << "\n";

      ss << "info"
         << " depth "    << d / ONE_PLY
         << " seldepth " << pos.this_thread()->maxPly
         << " multipv "  << i + 1
         << " score "    << UCI::value(v);

      if (!tb && i == PVIdx)
          ss << (v >= beta ? " lowerbound" : v <= alpha ? " upperbound" : "");

      ss << " nodes "    << nodesSearched
         << " nps "      << nodesSearched * 1000 / elapsed;

      if (elapsed > 1000) // Earlier makes little sense
          ss << " hashfull " << TT.hashfull();

      ss << " tbhits "   << tbHits
         << " time "     << elapsed
         << " pv";

      for (Move m : rootMoves[i].pv)
          ss << " " << UCI::move(m, pos.is_chess960());
  }

  return ss.str();
}


/// RootMove::extract_ponder_from_tt() is called in case we have no ponder move
/// before exiting the search, for instance, in case we stop the search during a
/// fail high at root. We try hard to have a ponder move to return to the GUI,
/// otherwise in case of 'ponder on' we have nothing to think on.

bool RootMove::extract_ponder_from_tt(Position& pos) {

    StateInfo st;
    bool ttHit;

    assert(pv.size() == 1);
    if (pv[0] == MOVE_NONE) // Not pondering
        return false;

    if (!pv[0])
        return false;

    pos.do_move(pv[0], st);
    TTEntry* tte = TT.probe(pos.key(), ttHit);

    if (ttHit)
    {
        Move m = tte->move(); // Local copy to be SMP safe
        if (MoveList<LEGAL>(pos).contains(m))
            pv.push_back(m);
    }

    pos.undo_move(pv[0]);
    return pv.size() > 1;
}

void Tablebases::filter_root_moves(Position& pos, Search::RootMoves& rootMoves) {

    RootInTB = false;
    UseRule50 = Options["Syzygy50MoveRule"];
    ProbeDepth = Options["SyzygyProbeDepth"] * ONE_PLY;
    Cardinality = Options["SyzygyProbeLimit"];

    // Skip TB probing when no TB found: !TBLargest -> !TB::Cardinality
    if (Cardinality > MaxCardinality)
    {
        Cardinality = MaxCardinality;
        ProbeDepth = DEPTH_ZERO;
    }

    if (Cardinality < popcount(pos.pieces()) || pos.can_castle(ANY_CASTLING))
        return;

    // If the current root position is in the tablebases, then RootMoves
    // contains only moves that preserve the draw or the win.
    RootInTB = root_probe(pos, rootMoves, TB::Score);

    if (RootInTB)
        Cardinality = 0; // Do not probe tablebases during the search

    else // If DTZ tables are missing, use WDL tables as a fallback
    {
        // Filter out moves that do not preserve the draw or the win.
        RootInTB = root_probe_wdl(pos, rootMoves, TB::Score);

        // Only probe during search if winning
        if (RootInTB && TB::Score <= VALUE_DRAW)
            Cardinality = 0;
    }

    if (RootInTB && !UseRule50)
        TB::Score =  TB::Score > VALUE_DRAW ?  VALUE_MATE - MAX_PLY - 1
                   : TB::Score < VALUE_DRAW ? -VALUE_MATE + MAX_PLY + 1
                                            :  VALUE_DRAW;
}<|MERGE_RESOLUTION|>--- conflicted
+++ resolved
@@ -1042,12 +1042,7 @@
         &&  depth >= 5 * ONE_PLY
         &&  abs(beta) < VALUE_MATE_IN_MAX_PLY)
     {
-<<<<<<< HEAD
         Value rbeta = std::min(beta + probcut_margin[pos.variant()], VALUE_INFINITE);
-        Depth rdepth = depth - 4 * ONE_PLY;
-=======
-        Value rbeta = std::min(beta + 200, VALUE_INFINITE);
->>>>>>> 2c237da5
 
         assert(is_ok((ss-1)->currentMove));
 
