--- conflicted
+++ resolved
@@ -1082,23 +1082,19 @@
           predictedDepth = std::max(newDepth - reduction<PvNode>(improving, depth, moveCount), DEPTH_ZERO);
 
           // Countermoves based pruning
-<<<<<<< HEAD
 #ifdef RACE
 #ifdef THREECHECK
-          if (   depth <= 4 * ONE_PLY - checks - raceRank
+          if (   predictedDepth < 3 * ONE_PLY - checks - raceRank
 #else
-          if (   depth <= 4 * ONE_PLY - raceRank
+          if (   predictedDepth < 3 * ONE_PLY - raceRank
 #endif
 #else
 #ifdef THREECHECK
-          if (   depth <= 4 * ONE_PLY - checks
+          if (   predictedDepth < 3 * ONE_PLY - checks
 #else
-          if (   depth <= 4 * ONE_PLY
-#endif
-#endif
-=======
           if (   predictedDepth < 3 * ONE_PLY
->>>>>>> 7396c08b
+#endif
+#endif
               && move != ss->killers[0]
               && (!cmh  || (*cmh )[moved_piece][to_sq(move)] < VALUE_ZERO)
               && (!fmh  || (*fmh )[moved_piece][to_sq(move)] < VALUE_ZERO)
