--- conflicted
+++ resolved
@@ -845,12 +845,7 @@
         &&  ttMove == MOVE_NONE
         &&  eval + (razor_margin[depth / ONE_PLY] * variantScale) <= alpha)
     {
-<<<<<<< HEAD
-        if (   depth <= ONE_PLY
-            && eval + (razor_margin[3 * ONE_PLY] * variantScale) <= alpha)
-=======
         if (depth <= ONE_PLY)
->>>>>>> eccccba0
             return qsearch<NonPV, false>(pos, ss, alpha, beta, DEPTH_ZERO);
 
         Value ralpha = alpha - (razor_margin[depth / ONE_PLY] * variantScale);
