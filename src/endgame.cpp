/*
  Stockfish, a UCI chess playing engine derived from Glaurung 2.1
  Copyright (C) 2004-2008 Tord Romstad (Glaurung author)
  Copyright (C) 2008-2015 Marco Costalba, Joona Kiiski, Tord Romstad
  Copyright (C) 2015-2017 Marco Costalba, Joona Kiiski, Gary Linscott, Tord Romstad

  Stockfish is free software: you can redistribute it and/or modify
  it under the terms of the GNU General Public License as published by
  the Free Software Foundation, either version 3 of the License, or
  (at your option) any later version.

  Stockfish is distributed in the hope that it will be useful,
  but WITHOUT ANY WARRANTY; without even the implied warranty of
  MERCHANTABILITY or FITNESS FOR A PARTICULAR PURPOSE.  See the
  GNU General Public License for more details.

  You should have received a copy of the GNU General Public License
  along with this program.  If not, see <http://www.gnu.org/licenses/>.
*/

#include <algorithm>
#include <cassert>

#include "bitboard.h"
#include "endgame.h"
#include "movegen.h"

using std::string;

namespace {

  // Table used to drive the king towards the edge of the board
  // in KX vs K and KQ vs KR endgames.
  const int PushToEdges[SQUARE_NB] = {
    100, 90, 80, 70, 70, 80, 90, 100,
     90, 70, 60, 50, 50, 60, 70,  90,
     80, 60, 40, 30, 30, 40, 60,  80,
     70, 50, 30, 20, 20, 30, 50,  70,
     70, 50, 30, 20, 20, 30, 50,  70,
     80, 60, 40, 30, 30, 40, 60,  80,
     90, 70, 60, 50, 50, 60, 70,  90,
    100, 90, 80, 70, 70, 80, 90, 100
  };

  // Table used to drive the king towards a corner square of the
  // right color in KBN vs K endgames.
  const int PushToCorners[SQUARE_NB] = {
    200, 190, 180, 170, 160, 150, 140, 130,
    190, 180, 170, 160, 150, 140, 130, 140,
    180, 170, 155, 140, 140, 125, 140, 150,
    170, 160, 140, 120, 110, 140, 150, 160,
    160, 150, 140, 110, 120, 140, 160, 170,
    150, 140, 125, 140, 140, 155, 170, 180,
    140, 130, 140, 150, 160, 170, 180, 190,
    130, 140, 150, 160, 170, 180, 190, 200
  };

  // Tables used to drive a piece towards or away from another piece
  const int PushClose[8] = { 0, 0, 100, 80, 60, 40, 20, 10 };
  const int PushAway [8] = { 0, 5, 20, 40, 60, 80, 90, 100 };

  // Pawn Rank based scaling factors used in KRPPKRP endgame
  const int KRPPKRPScaleFactors[RANK_NB] = { 0, 9, 10, 14, 21, 44, 0, 0 };

#ifndef NDEBUG
  bool verify_material(const Position& pos, Color c, Value npm, int pawnsCnt) {
    return pos.non_pawn_material(c) == npm && pos.count<PAWN>(c) == pawnsCnt;
  }
#endif

  // Map the square as if strongSide is white and strongSide's only pawn
  // is on the left half of the board.
  Square normalize(const Position& pos, Color strongSide, Square sq) {

    assert(pos.count<PAWN>(strongSide) == 1);

    if (file_of(pos.square<PAWN>(strongSide)) >= FILE_E)
        sq = Square(sq ^ 7); // Mirror SQ_H1 -> SQ_A1

    if (strongSide == BLACK)
        sq = ~sq;

    return sq;
  }

} // namespace


/// Endgames members definitions

Endgames::Endgames() {

  add<CHESS_VARIANT, KPK>("KPvK");
  add<CHESS_VARIANT, KNNK>("KNNvK");
  add<CHESS_VARIANT, KBNK>("KBNvK");
  add<CHESS_VARIANT, KRKP>("KRvKP");
  add<CHESS_VARIANT, KRKB>("KRvKB");
  add<CHESS_VARIANT, KRKN>("KRvKN");
  add<CHESS_VARIANT, KQKP>("KQvKP");
  add<CHESS_VARIANT, KQKR>("KQvKR");

  add<CHESS_VARIANT, KNPK>("KNPvK");
  add<CHESS_VARIANT, KNPKB>("KNPvKB");
  add<CHESS_VARIANT, KRPKR>("KRPvKR");
  add<CHESS_VARIANT, KRPKB>("KRPvKB");
  add<CHESS_VARIANT, KBPKB>("KBPvKB");
  add<CHESS_VARIANT, KBPKN>("KBPvKN");
  add<CHESS_VARIANT, KBPPKB>("KBPPvKB");
  add<CHESS_VARIANT, KRPPKRP>("KRPPvKRP");

#ifdef ANTI
  add<ANTI_VARIANT, RK>("RvK");
  add<ANTI_VARIANT, KN>("KvN");
  add<ANTI_VARIANT, NN>("NvN");
#endif
#ifdef ATOMIC
  add<ATOMIC_VARIANT, KPK>("KPvK");
  add<ATOMIC_VARIANT, KQK>("KQvK");
  add<ATOMIC_VARIANT, KNNK>("KNNvK");
#endif
}


<<<<<<< HEAD
template<Variant V, EndgameType E, typename T>
void Endgames::add(const string& code) {
  StateInfo st;
  map<T>()[Position().set(code, WHITE, V, &st).material_key()] = std::unique_ptr<EndgameBase<T>>(new Endgame<V, E>(WHITE));
  map<T>()[Position().set(code, BLACK, V, &st).material_key()] = std::unique_ptr<EndgameBase<T>>(new Endgame<V, E>(BLACK));
}


=======
>>>>>>> 2c237da5
/// Mate with KX vs K. This function is used to evaluate positions with
/// king and plenty of material vs a lone king. It simply gives the
/// attacking side a bonus for driving the defending king towards the edge
/// of the board, and for keeping the distance between the two kings small.
template<>
Value Endgame<CHESS_VARIANT, KXK>::operator()(const Position& pos) const {

  assert(pos.variant() == CHESS_VARIANT);
  assert(verify_material(pos, weakSide, VALUE_ZERO, 0));
  assert(!pos.checkers()); // Eval is never called when in check

  // Stalemate detection with lone king
  if (pos.side_to_move() == weakSide && !MoveList<LEGAL>(pos).size())
      return VALUE_DRAW;

  Square winnerKSq = pos.square<KING>(strongSide);
  Square loserKSq = pos.square<KING>(weakSide);

  Value result =  pos.non_pawn_material(strongSide)
                + pos.count<PAWN>(strongSide) * PawnValueEg
                + PushToEdges[loserKSq]
                + PushClose[distance(winnerKSq, loserKSq)];

  if (   pos.count<QUEEN>(strongSide)
      || pos.count<ROOK>(strongSide)
      ||(pos.count<BISHOP>(strongSide) && pos.count<KNIGHT>(strongSide))
      ||(pos.count<BISHOP>(strongSide) > 1 && opposite_colors(pos.squares<BISHOP>(strongSide)[0],
                                                              pos.squares<BISHOP>(strongSide)[1])))
      result = std::min(result + VALUE_KNOWN_WIN, VALUE_MATE_IN_MAX_PLY - 1);

  return strongSide == pos.side_to_move() ? result : -result;
}


/// Mate with KBN vs K. This is similar to KX vs K, but we have to drive the
/// defending king towards a corner square of the right color.
template<>
Value Endgame<CHESS_VARIANT, KBNK>::operator()(const Position& pos) const {

  assert(pos.variant() == CHESS_VARIANT);
  assert(verify_material(pos, strongSide, KnightValueMg + BishopValueMg, 0));
  assert(verify_material(pos, weakSide, VALUE_ZERO, 0));

  Square winnerKSq = pos.square<KING>(strongSide);
  Square loserKSq = pos.square<KING>(weakSide);
  Square bishopSq = pos.square<BISHOP>(strongSide);

  // kbnk_mate_table() tries to drive toward corners A1 or H8. If we have a
  // bishop that cannot reach the above squares, we flip the kings in order
  // to drive the enemy toward corners A8 or H1.
  if (opposite_colors(bishopSq, SQ_A1))
  {
      winnerKSq = ~winnerKSq;
      loserKSq  = ~loserKSq;
  }

  Value result =  VALUE_KNOWN_WIN
                + PushClose[distance(winnerKSq, loserKSq)]
                + PushToCorners[loserKSq];

  return strongSide == pos.side_to_move() ? result : -result;
}


/// KP vs K. This endgame is evaluated with the help of a bitbase.
template<>
Value Endgame<CHESS_VARIANT, KPK>::operator()(const Position& pos) const {

  assert(pos.variant() == CHESS_VARIANT);
  assert(verify_material(pos, strongSide, VALUE_ZERO, 1));
  assert(verify_material(pos, weakSide, VALUE_ZERO, 0));

  // Assume strongSide is white and the pawn is on files A-D
  Square wksq = normalize(pos, strongSide, pos.square<KING>(strongSide));
  Square bksq = normalize(pos, strongSide, pos.square<KING>(weakSide));
  Square psq  = normalize(pos, strongSide, pos.square<PAWN>(strongSide));

  Color us = strongSide == pos.side_to_move() ? WHITE : BLACK;

  if (!Bitbases::probe(wksq, psq, bksq, us))
      return VALUE_DRAW;

  Value result = VALUE_KNOWN_WIN + PawnValueEg + Value(rank_of(psq));

  return strongSide == pos.side_to_move() ? result : -result;
}


/// KR vs KP. This is a somewhat tricky endgame to evaluate precisely without
/// a bitbase. The function below returns drawish scores when the pawn is
/// far advanced with support of the king, while the attacking king is far
/// away.
template<>
Value Endgame<CHESS_VARIANT, KRKP>::operator()(const Position& pos) const {

  assert(pos.variant() == CHESS_VARIANT);
  assert(verify_material(pos, strongSide, RookValueMg, 0));
  assert(verify_material(pos, weakSide, VALUE_ZERO, 1));

  Square wksq = relative_square(strongSide, pos.square<KING>(strongSide));
  Square bksq = relative_square(strongSide, pos.square<KING>(weakSide));
  Square rsq  = relative_square(strongSide, pos.square<ROOK>(strongSide));
  Square psq  = relative_square(strongSide, pos.square<PAWN>(weakSide));

  Square queeningSq = make_square(file_of(psq), RANK_1);
  Value result;

  // If the stronger side's king is in front of the pawn, it's a win
  if (wksq < psq && file_of(wksq) == file_of(psq))
      result = RookValueEg - distance(wksq, psq);

  // If the weaker side's king is too far from the pawn and the rook,
  // it's a win.
  else if (   distance(bksq, psq) >= 3 + (pos.side_to_move() == weakSide)
           && distance(bksq, rsq) >= 3)
      result = RookValueEg - distance(wksq, psq);

  // If the pawn is far advanced and supported by the defending king,
  // the position is drawish
  else if (   rank_of(bksq) <= RANK_3
           && distance(bksq, psq) == 1
           && rank_of(wksq) >= RANK_4
           && distance(wksq, psq) > 2 + (pos.side_to_move() == strongSide))
      result = Value(80) - 8 * distance(wksq, psq);

  else
      result =  Value(200) - 8 * (  distance(wksq, psq + SOUTH)
                                  - distance(bksq, psq + SOUTH)
                                  - distance(psq, queeningSq));

  return strongSide == pos.side_to_move() ? result : -result;
}


/// KR vs KB. This is very simple, and always returns drawish scores.  The
/// score is slightly bigger when the defending king is close to the edge.
template<>
Value Endgame<CHESS_VARIANT, KRKB>::operator()(const Position& pos) const {

  assert(pos.variant() == CHESS_VARIANT);
  assert(verify_material(pos, strongSide, RookValueMg, 0));
  assert(verify_material(pos, weakSide, BishopValueMg, 0));

  Value result = Value(PushToEdges[pos.square<KING>(weakSide)]);
  return strongSide == pos.side_to_move() ? result : -result;
}


/// KR vs KN. The attacking side has slightly better winning chances than
/// in KR vs KB, particularly if the king and the knight are far apart.
template<>
Value Endgame<CHESS_VARIANT, KRKN>::operator()(const Position& pos) const {

  assert(pos.variant() == CHESS_VARIANT);
  assert(verify_material(pos, strongSide, RookValueMg, 0));
  assert(verify_material(pos, weakSide, KnightValueMg, 0));

  Square bksq = pos.square<KING>(weakSide);
  Square bnsq = pos.square<KNIGHT>(weakSide);
  Value result = Value(PushToEdges[bksq] + PushAway[distance(bksq, bnsq)]);
  return strongSide == pos.side_to_move() ? result : -result;
}


/// KQ vs KP. In general, this is a win for the stronger side, but there are a
/// few important exceptions. A pawn on 7th rank and on the A,C,F or H files
/// with a king positioned next to it can be a draw, so in that case, we only
/// use the distance between the kings.
template<>
Value Endgame<CHESS_VARIANT, KQKP>::operator()(const Position& pos) const {

  assert(pos.variant() == CHESS_VARIANT);
  assert(verify_material(pos, strongSide, QueenValueMg, 0));
  assert(verify_material(pos, weakSide, VALUE_ZERO, 1));

  Square winnerKSq = pos.square<KING>(strongSide);
  Square loserKSq = pos.square<KING>(weakSide);
  Square pawnSq = pos.square<PAWN>(weakSide);

  Value result = Value(PushClose[distance(winnerKSq, loserKSq)]);

  if (   relative_rank(weakSide, pawnSq) != RANK_7
      || distance(loserKSq, pawnSq) != 1
      || !((FileABB | FileCBB | FileFBB | FileHBB) & pawnSq))
      result += QueenValueEg - PawnValueEg;

  return strongSide == pos.side_to_move() ? result : -result;
}


/// KQ vs KR.  This is almost identical to KX vs K:  We give the attacking
/// king a bonus for having the kings close together, and for forcing the
/// defending king towards the edge. If we also take care to avoid null move for
/// the defending side in the search, this is usually sufficient to win KQ vs KR.
template<>
Value Endgame<CHESS_VARIANT, KQKR>::operator()(const Position& pos) const {

  assert(pos.variant() == CHESS_VARIANT);
  assert(verify_material(pos, strongSide, QueenValueMg, 0));
  assert(verify_material(pos, weakSide, RookValueMg, 0));

  Square winnerKSq = pos.square<KING>(strongSide);
  Square loserKSq = pos.square<KING>(weakSide);

  Value result =  QueenValueEg
                - RookValueEg
                + PushToEdges[loserKSq]
                + PushClose[distance(winnerKSq, loserKSq)];

  return strongSide == pos.side_to_move() ? result : -result;
}


/// Some cases of trivial draws
template<> Value Endgame<CHESS_VARIANT, KNNK>::operator()(const Position&) const { return VALUE_DRAW; }


/// KB and one or more pawns vs K. It checks for draws with rook pawns and
/// a bishop of the wrong color. If such a draw is detected, SCALE_FACTOR_DRAW
/// is returned. If not, the return value is SCALE_FACTOR_NONE, i.e. no scaling
/// will be used.
template<>
ScaleFactor Endgame<CHESS_VARIANT, KBPsK>::operator()(const Position& pos) const {

  assert(pos.variant() == CHESS_VARIANT);
  assert(pos.non_pawn_material(strongSide) == BishopValueMg);
  assert(pos.count<PAWN>(strongSide) >= 1);

  // No assertions about the material of weakSide, because we want draws to
  // be detected even when the weaker side has some pawns.

  Bitboard pawns = pos.pieces(strongSide, PAWN);
  File pawnsFile = file_of(lsb(pawns));

  // All pawns are on a single rook file?
  if (    (pawnsFile == FILE_A || pawnsFile == FILE_H)
      && !(pawns & ~file_bb(pawnsFile)))
  {
      Square bishopSq = pos.square<BISHOP>(strongSide);
      Square queeningSq = relative_square(strongSide, make_square(pawnsFile, RANK_8));
      Square kingSq = pos.square<KING>(weakSide);

      if (   opposite_colors(queeningSq, bishopSq)
          && distance(queeningSq, kingSq) <= 1)
          return SCALE_FACTOR_DRAW;
  }

  // If all the pawns are on the same B or G file, then it's potentially a draw
  if (    (pawnsFile == FILE_B || pawnsFile == FILE_G)
      && !(pos.pieces(PAWN) & ~file_bb(pawnsFile))
      && pos.non_pawn_material(weakSide) == 0
      && pos.count<PAWN>(weakSide) >= 1)
  {
      // Get weakSide pawn that is closest to the home rank
      Square weakPawnSq = backmost_sq(weakSide, pos.pieces(weakSide, PAWN));

      Square strongKingSq = pos.square<KING>(strongSide);
      Square weakKingSq = pos.square<KING>(weakSide);
      Square bishopSq = pos.square<BISHOP>(strongSide);

      // There's potential for a draw if our pawn is blocked on the 7th rank,
      // the bishop cannot attack it or they only have one pawn left
      if (   relative_rank(strongSide, weakPawnSq) == RANK_7
          && (pos.pieces(strongSide, PAWN) & (weakPawnSq + pawn_push(weakSide)))
          && (opposite_colors(bishopSq, weakPawnSq) || pos.count<PAWN>(strongSide) == 1))
      {
          int strongKingDist = distance(weakPawnSq, strongKingSq);
          int weakKingDist = distance(weakPawnSq, weakKingSq);

          // It's a draw if the weak king is on its back two ranks, within 2
          // squares of the blocking pawn and the strong king is not
          // closer. (I think this rule only fails in practically
          // unreachable positions such as 5k1K/6p1/6P1/8/8/3B4/8/8 w
          // and positions where qsearch will immediately correct the
          // problem such as 8/4k1p1/6P1/1K6/3B4/8/8/8 w)
          if (   relative_rank(strongSide, weakKingSq) >= RANK_7
              && weakKingDist <= 2
              && weakKingDist <= strongKingDist)
              return SCALE_FACTOR_DRAW;
      }
  }

  return SCALE_FACTOR_NONE;
}


/// KQ vs KR and one or more pawns. It tests for fortress draws with a rook on
/// the third rank defended by a pawn.
template<>
ScaleFactor Endgame<CHESS_VARIANT, KQKRPs>::operator()(const Position& pos) const {

  assert(pos.variant() == CHESS_VARIANT);
  assert(verify_material(pos, strongSide, QueenValueMg, 0));
  assert(pos.count<ROOK>(weakSide) == 1);
  assert(pos.count<PAWN>(weakSide) >= 1);

  Square kingSq = pos.square<KING>(weakSide);
  Square rsq = pos.square<ROOK>(weakSide);

  if (    relative_rank(weakSide, kingSq) <= RANK_2
      &&  relative_rank(weakSide, pos.square<KING>(strongSide)) >= RANK_4
      &&  relative_rank(weakSide, rsq) == RANK_3
      && (  pos.pieces(weakSide, PAWN)
          & pos.attacks_from<KING>(kingSq)
          & pos.attacks_from<PAWN>(rsq, strongSide)))
          return SCALE_FACTOR_DRAW;

  return SCALE_FACTOR_NONE;
}


/// KRP vs KR. This function knows a handful of the most important classes of
/// drawn positions, but is far from perfect. It would probably be a good idea
/// to add more knowledge in the future.
///
/// It would also be nice to rewrite the actual code for this function,
/// which is mostly copied from Glaurung 1.x, and isn't very pretty.
template<>
ScaleFactor Endgame<CHESS_VARIANT, KRPKR>::operator()(const Position& pos) const {

  assert(pos.variant() == CHESS_VARIANT);
  assert(verify_material(pos, strongSide, RookValueMg, 1));
  assert(verify_material(pos, weakSide,   RookValueMg, 0));

  // Assume strongSide is white and the pawn is on files A-D
  Square wksq = normalize(pos, strongSide, pos.square<KING>(strongSide));
  Square bksq = normalize(pos, strongSide, pos.square<KING>(weakSide));
  Square wrsq = normalize(pos, strongSide, pos.square<ROOK>(strongSide));
  Square wpsq = normalize(pos, strongSide, pos.square<PAWN>(strongSide));
  Square brsq = normalize(pos, strongSide, pos.square<ROOK>(weakSide));

  File f = file_of(wpsq);
  Rank r = rank_of(wpsq);
  Square queeningSq = make_square(f, RANK_8);
  int tempo = (pos.side_to_move() == strongSide);

  // If the pawn is not too far advanced and the defending king defends the
  // queening square, use the third-rank defence.
  if (   r <= RANK_5
      && distance(bksq, queeningSq) <= 1
      && wksq <= SQ_H5
      && (rank_of(brsq) == RANK_6 || (r <= RANK_3 && rank_of(wrsq) != RANK_6)))
      return SCALE_FACTOR_DRAW;

  // The defending side saves a draw by checking from behind in case the pawn
  // has advanced to the 6th rank with the king behind.
  if (   r == RANK_6
      && distance(bksq, queeningSq) <= 1
      && rank_of(wksq) + tempo <= RANK_6
      && (rank_of(brsq) == RANK_1 || (!tempo && distance<File>(brsq, wpsq) >= 3)))
      return SCALE_FACTOR_DRAW;

  if (   r >= RANK_6
      && bksq == queeningSq
      && rank_of(brsq) == RANK_1
      && (!tempo || distance(wksq, wpsq) >= 2))
      return SCALE_FACTOR_DRAW;

  // White pawn on a7 and rook on a8 is a draw if black's king is on g7 or h7
  // and the black rook is behind the pawn.
  if (   wpsq == SQ_A7
      && wrsq == SQ_A8
      && (bksq == SQ_H7 || bksq == SQ_G7)
      && file_of(brsq) == FILE_A
      && (rank_of(brsq) <= RANK_3 || file_of(wksq) >= FILE_D || rank_of(wksq) <= RANK_5))
      return SCALE_FACTOR_DRAW;

  // If the defending king blocks the pawn and the attacking king is too far
  // away, it's a draw.
  if (   r <= RANK_5
      && bksq == wpsq + NORTH
      && distance(wksq, wpsq) - tempo >= 2
      && distance(wksq, brsq) - tempo >= 2)
      return SCALE_FACTOR_DRAW;

  // Pawn on the 7th rank supported by the rook from behind usually wins if the
  // attacking king is closer to the queening square than the defending king,
  // and the defending king cannot gain tempi by threatening the attacking rook.
  if (   r == RANK_7
      && f != FILE_A
      && file_of(wrsq) == f
      && wrsq != queeningSq
      && (distance(wksq, queeningSq) < distance(bksq, queeningSq) - 2 + tempo)
      && (distance(wksq, queeningSq) < distance(bksq, wrsq) + tempo))
      return ScaleFactor(SCALE_FACTOR_MAX - 2 * distance(wksq, queeningSq));

  // Similar to the above, but with the pawn further back
  if (   f != FILE_A
      && file_of(wrsq) == f
      && wrsq < wpsq
      && (distance(wksq, queeningSq) < distance(bksq, queeningSq) - 2 + tempo)
      && (distance(wksq, wpsq + NORTH) < distance(bksq, wpsq + NORTH) - 2 + tempo)
      && (  distance(bksq, wrsq) + tempo >= 3
          || (    distance(wksq, queeningSq) < distance(bksq, wrsq) + tempo
              && (distance(wksq, wpsq + NORTH) < distance(bksq, wrsq) + tempo))))
      return ScaleFactor(  SCALE_FACTOR_MAX
                         - 8 * distance(wpsq, queeningSq)
                         - 2 * distance(wksq, queeningSq));

  // If the pawn is not far advanced and the defending king is somewhere in
  // the pawn's path, it's probably a draw.
  if (r <= RANK_4 && bksq > wpsq)
  {
      if (file_of(bksq) == file_of(wpsq))
          return ScaleFactor(10);
      if (   distance<File>(bksq, wpsq) == 1
          && distance(wksq, bksq) > 2)
          return ScaleFactor(24 - 2 * distance(wksq, bksq));
  }
  return SCALE_FACTOR_NONE;
}

template<>
ScaleFactor Endgame<CHESS_VARIANT, KRPKB>::operator()(const Position& pos) const {

  assert(pos.variant() == CHESS_VARIANT);
  assert(verify_material(pos, strongSide, RookValueMg, 1));
  assert(verify_material(pos, weakSide, BishopValueMg, 0));

  // Test for a rook pawn
  if (pos.pieces(PAWN) & (FileABB | FileHBB))
  {
      Square ksq = pos.square<KING>(weakSide);
      Square bsq = pos.square<BISHOP>(weakSide);
      Square psq = pos.square<PAWN>(strongSide);
      Rank rk = relative_rank(strongSide, psq);
      Square push = pawn_push(strongSide);

      // If the pawn is on the 5th rank and the pawn (currently) is on
      // the same color square as the bishop then there is a chance of
      // a fortress. Depending on the king position give a moderate
      // reduction or a stronger one if the defending king is near the
      // corner but not trapped there.
      if (rk == RANK_5 && !opposite_colors(bsq, psq))
      {
          int d = distance(psq + 3 * push, ksq);

          if (d <= 2 && !(d == 0 && ksq == pos.square<KING>(strongSide) + 2 * push))
              return ScaleFactor(24);
          else
              return ScaleFactor(48);
      }

      // When the pawn has moved to the 6th rank we can be fairly sure
      // it's drawn if the bishop attacks the square in front of the
      // pawn from a reasonable distance and the defending king is near
      // the corner
      if (   rk == RANK_6
          && distance(psq + 2 * push, ksq) <= 1
          && (PseudoAttacks[BISHOP][bsq] & (psq + push))
          && distance<File>(bsq, psq) >= 2)
          return ScaleFactor(8);
  }

  return SCALE_FACTOR_NONE;
}

/// KRPP vs KRP. There is just a single rule: if the stronger side has no passed
/// pawns and the defending king is actively placed, the position is drawish.
template<>
ScaleFactor Endgame<CHESS_VARIANT, KRPPKRP>::operator()(const Position& pos) const {

  assert(pos.variant() == CHESS_VARIANT);
  assert(verify_material(pos, strongSide, RookValueMg, 2));
  assert(verify_material(pos, weakSide,   RookValueMg, 1));

  Square wpsq1 = pos.squares<PAWN>(strongSide)[0];
  Square wpsq2 = pos.squares<PAWN>(strongSide)[1];
  Square bksq = pos.square<KING>(weakSide);

  // Does the stronger side have a passed pawn?
  if (pos.pawn_passed(strongSide, wpsq1) || pos.pawn_passed(strongSide, wpsq2))
      return SCALE_FACTOR_NONE;

  Rank r = std::max(relative_rank(strongSide, wpsq1), relative_rank(strongSide, wpsq2));

  if (   distance<File>(bksq, wpsq1) <= 1
      && distance<File>(bksq, wpsq2) <= 1
      && relative_rank(strongSide, bksq) > r)
  {
      assert(r > RANK_1 && r < RANK_7);
      return ScaleFactor(KRPPKRPScaleFactors[r]);
  }
  return SCALE_FACTOR_NONE;
}


/// K and two or more pawns vs K. There is just a single rule here: If all pawns
/// are on the same rook file and are blocked by the defending king, it's a draw.
template<>
ScaleFactor Endgame<CHESS_VARIANT, KPsK>::operator()(const Position& pos) const {

  assert(pos.variant() == CHESS_VARIANT);
  assert(pos.non_pawn_material(strongSide) == VALUE_ZERO);
  assert(pos.count<PAWN>(strongSide) >= 2);
  assert(verify_material(pos, weakSide, VALUE_ZERO, 0));

  Square ksq = pos.square<KING>(weakSide);
  Bitboard pawns = pos.pieces(strongSide, PAWN);

  // If all pawns are ahead of the king, on a single rook file and
  // the king is within one file of the pawns, it's a draw.
  if (   !(pawns & ~in_front_bb(weakSide, rank_of(ksq)))
      && !((pawns & ~FileABB) && (pawns & ~FileHBB))
      &&  distance<File>(ksq, lsb(pawns)) <= 1)
      return SCALE_FACTOR_DRAW;

  return SCALE_FACTOR_NONE;
}


/// KBP vs KB. There are two rules: if the defending king is somewhere along the
/// path of the pawn, and the square of the king is not of the same color as the
/// stronger side's bishop, it's a draw. If the two bishops have opposite color,
/// it's almost always a draw.
template<>
ScaleFactor Endgame<CHESS_VARIANT, KBPKB>::operator()(const Position& pos) const {

  assert(pos.variant() == CHESS_VARIANT);
  assert(verify_material(pos, strongSide, BishopValueMg, 1));
  assert(verify_material(pos, weakSide,   BishopValueMg, 0));

  Square pawnSq = pos.square<PAWN>(strongSide);
  Square strongBishopSq = pos.square<BISHOP>(strongSide);
  Square weakBishopSq = pos.square<BISHOP>(weakSide);
  Square weakKingSq = pos.square<KING>(weakSide);

  // Case 1: Defending king blocks the pawn, and cannot be driven away
  if (   file_of(weakKingSq) == file_of(pawnSq)
      && relative_rank(strongSide, pawnSq) < relative_rank(strongSide, weakKingSq)
      && (   opposite_colors(weakKingSq, strongBishopSq)
          || relative_rank(strongSide, weakKingSq) <= RANK_6))
      return SCALE_FACTOR_DRAW;

  // Case 2: Opposite colored bishops
  if (opposite_colors(strongBishopSq, weakBishopSq))
  {
      // We assume that the position is drawn in the following three situations:
      //
      //   a. The pawn is on rank 5 or further back.
      //   b. The defending king is somewhere in the pawn's path.
      //   c. The defending bishop attacks some square along the pawn's path,
      //      and is at least three squares away from the pawn.
      //
      // These rules are probably not perfect, but in practice they work
      // reasonably well.

      if (relative_rank(strongSide, pawnSq) <= RANK_5)
          return SCALE_FACTOR_DRAW;

      Bitboard path = forward_bb(strongSide, pawnSq);

      if (path & pos.pieces(weakSide, KING))
          return SCALE_FACTOR_DRAW;

      if (  (pos.attacks_from<BISHOP>(weakBishopSq) & path)
          && distance(weakBishopSq, pawnSq) >= 3)
          return SCALE_FACTOR_DRAW;
  }
  return SCALE_FACTOR_NONE;
}


/// KBPP vs KB. It detects a few basic draws with opposite-colored bishops
template<>
ScaleFactor Endgame<CHESS_VARIANT, KBPPKB>::operator()(const Position& pos) const {

  assert(pos.variant() == CHESS_VARIANT);
  assert(verify_material(pos, strongSide, BishopValueMg, 2));
  assert(verify_material(pos, weakSide,   BishopValueMg, 0));

  Square wbsq = pos.square<BISHOP>(strongSide);
  Square bbsq = pos.square<BISHOP>(weakSide);

  if (!opposite_colors(wbsq, bbsq))
      return SCALE_FACTOR_NONE;

  Square ksq = pos.square<KING>(weakSide);
  Square psq1 = pos.squares<PAWN>(strongSide)[0];
  Square psq2 = pos.squares<PAWN>(strongSide)[1];
  Rank r1 = rank_of(psq1);
  Rank r2 = rank_of(psq2);
  Square blockSq1, blockSq2;

  if (relative_rank(strongSide, psq1) > relative_rank(strongSide, psq2))
  {
      blockSq1 = psq1 + pawn_push(strongSide);
      blockSq2 = make_square(file_of(psq2), rank_of(psq1));
  }
  else
  {
      blockSq1 = psq2 + pawn_push(strongSide);
      blockSq2 = make_square(file_of(psq1), rank_of(psq2));
  }

  switch (distance<File>(psq1, psq2))
  {
  case 0:
    // Both pawns are on the same file. It's an easy draw if the defender firmly
    // controls some square in the frontmost pawn's path.
    if (   file_of(ksq) == file_of(blockSq1)
        && relative_rank(strongSide, ksq) >= relative_rank(strongSide, blockSq1)
        && opposite_colors(ksq, wbsq))
        return SCALE_FACTOR_DRAW;
    else
        return SCALE_FACTOR_NONE;

  case 1:
    // Pawns on adjacent files. It's a draw if the defender firmly controls the
    // square in front of the frontmost pawn's path, and the square diagonally
    // behind this square on the file of the other pawn.
    if (   ksq == blockSq1
        && opposite_colors(ksq, wbsq)
        && (   bbsq == blockSq2
            || (pos.attacks_from<BISHOP>(blockSq2) & pos.pieces(weakSide, BISHOP))
            || distance(r1, r2) >= 2))
        return SCALE_FACTOR_DRAW;

    else if (   ksq == blockSq2
             && opposite_colors(ksq, wbsq)
             && (   bbsq == blockSq1
                 || (pos.attacks_from<BISHOP>(blockSq1) & pos.pieces(weakSide, BISHOP))))
        return SCALE_FACTOR_DRAW;
    else
        return SCALE_FACTOR_NONE;

  default:
    // The pawns are not on the same file or adjacent files. No scaling.
    return SCALE_FACTOR_NONE;
  }
}


/// KBP vs KN. There is a single rule: If the defending king is somewhere along
/// the path of the pawn, and the square of the king is not of the same color as
/// the stronger side's bishop, it's a draw.
template<>
ScaleFactor Endgame<CHESS_VARIANT, KBPKN>::operator()(const Position& pos) const {

  assert(pos.variant() == CHESS_VARIANT);
  assert(verify_material(pos, strongSide, BishopValueMg, 1));
  assert(verify_material(pos, weakSide, KnightValueMg, 0));

  Square pawnSq = pos.square<PAWN>(strongSide);
  Square strongBishopSq = pos.square<BISHOP>(strongSide);
  Square weakKingSq = pos.square<KING>(weakSide);

  if (   file_of(weakKingSq) == file_of(pawnSq)
      && relative_rank(strongSide, pawnSq) < relative_rank(strongSide, weakKingSq)
      && (   opposite_colors(weakKingSq, strongBishopSq)
          || relative_rank(strongSide, weakKingSq) <= RANK_6))
      return SCALE_FACTOR_DRAW;

  return SCALE_FACTOR_NONE;
}


/// KNP vs K. There is a single rule: if the pawn is a rook pawn on the 7th rank
/// and the defending king prevents the pawn from advancing, the position is drawn.
template<>
ScaleFactor Endgame<CHESS_VARIANT, KNPK>::operator()(const Position& pos) const {

  assert(pos.variant() == CHESS_VARIANT);
  assert(verify_material(pos, strongSide, KnightValueMg, 1));
  assert(verify_material(pos, weakSide, VALUE_ZERO, 0));

  // Assume strongSide is white and the pawn is on files A-D
  Square pawnSq     = normalize(pos, strongSide, pos.square<PAWN>(strongSide));
  Square weakKingSq = normalize(pos, strongSide, pos.square<KING>(weakSide));

  if (pawnSq == SQ_A7 && distance(SQ_A8, weakKingSq) <= 1)
      return SCALE_FACTOR_DRAW;

  return SCALE_FACTOR_NONE;
}


/// KNP vs KB. If knight can block bishop from taking pawn, it's a win.
/// Otherwise the position is drawn.
template<>
ScaleFactor Endgame<CHESS_VARIANT, KNPKB>::operator()(const Position& pos) const {

  assert(pos.variant() == CHESS_VARIANT);
  Square pawnSq = pos.square<PAWN>(strongSide);
  Square bishopSq = pos.square<BISHOP>(weakSide);
  Square weakKingSq = pos.square<KING>(weakSide);

  // King needs to get close to promoting pawn to prevent knight from blocking.
  // Rules for this are very tricky, so just approximate.
  if (forward_bb(strongSide, pawnSq) & pos.attacks_from<BISHOP>(bishopSq))
      return ScaleFactor(distance(weakKingSq, pawnSq));

  return SCALE_FACTOR_NONE;
}


/// KP vs KP. This is done by removing the weakest side's pawn and probing the
/// KP vs K bitbase: If the weakest side has a draw without the pawn, it probably
/// has at least a draw with the pawn as well. The exception is when the stronger
/// side's pawn is far advanced and not on a rook file; in this case it is often
/// possible to win (e.g. 8/4k3/3p4/3P4/6K1/8/8/8 w - - 0 1).
template<>
ScaleFactor Endgame<CHESS_VARIANT, KPKP>::operator()(const Position& pos) const {

  assert(pos.variant() == CHESS_VARIANT);
  assert(verify_material(pos, strongSide, VALUE_ZERO, 1));
  assert(verify_material(pos, weakSide,   VALUE_ZERO, 1));

  // Assume strongSide is white and the pawn is on files A-D
  Square wksq = normalize(pos, strongSide, pos.square<KING>(strongSide));
  Square bksq = normalize(pos, strongSide, pos.square<KING>(weakSide));
  Square psq  = normalize(pos, strongSide, pos.square<PAWN>(strongSide));

  Color us = strongSide == pos.side_to_move() ? WHITE : BLACK;

  // If the pawn has advanced to the fifth rank or further, and is not a
  // rook pawn, it's too dangerous to assume that it's at least a draw.
  if (rank_of(psq) >= RANK_5 && file_of(psq) != FILE_A)
      return SCALE_FACTOR_NONE;

  // Probe the KPK bitbase with the weakest side's pawn removed. If it's a draw,
  // it's probably at least a draw even with the pawn.
  return Bitbases::probe(wksq, psq, bksq, us) ? SCALE_FACTOR_NONE : SCALE_FACTOR_DRAW;
}

#ifdef ANTI
/// R vs K. The rook side always wins if there is no immediate forced capture.
template<>
Value Endgame<ANTI_VARIANT, RK>::operator()(const Position& pos) const {

  assert(pos.variant() == ANTI_VARIANT);

  Square RSq = pos.square<ROOK>(strongSide);
  Square KSq = pos.square<KING>(weakSide);

  Value result = Value(PushToEdges[KSq]) + PushClose[distance(RSq, KSq)];

  int dist_min = std::min(distance<Rank>(RSq, KSq), distance<File>(RSq, KSq));
  int dist_max = std::max(distance<Rank>(RSq, KSq), distance<File>(RSq, KSq));

  if (dist_min == 0)
      result += strongSide == pos.side_to_move() || dist_max > 1 ? -VALUE_KNOWN_WIN : VALUE_KNOWN_WIN;
  else if (dist_min == 1)
      result += weakSide == pos.side_to_move() && dist_max > 1 ? -VALUE_KNOWN_WIN : VALUE_KNOWN_WIN;
  else
      result += VALUE_KNOWN_WIN;

  return strongSide == pos.side_to_move() ? result : -result;
}

/// K vs N. The king usally wins, but there are a few exceptions.
template<>
Value Endgame<ANTI_VARIANT, KN>::operator()(const Position& pos) const {

  assert(pos.variant() == ANTI_VARIANT);

  Square KSq = pos.square<KING>(strongSide);
  Square NSq = pos.square<KNIGHT>(weakSide);

  // wins for knight
  if (pos.side_to_move() == strongSide && (pos.attacks_from<KNIGHT>(NSq) & KSq))
      return -VALUE_KNOWN_WIN;
  if (pos.side_to_move() == weakSide && (pos.attacks_from<KNIGHT>(NSq) & pos.attacks_from<KING>(KSq)))
      return VALUE_KNOWN_WIN;

  Value result = VALUE_KNOWN_WIN + PushToEdges[NSq] - PushToEdges[KSq];

  return strongSide == pos.side_to_move() ? result : -result;
}

/// N vs N. The side to move always wins/loses if the knights are on
/// same/opposite colored squares.
template<>
Value Endgame<ANTI_VARIANT, NN>::operator()(const Position& pos) const {

  assert(pos.variant() == ANTI_VARIANT);

  Square N1Sq = pos.square<KNIGHT>(pos.side_to_move());
  Square N2Sq = pos.square<KNIGHT>(~pos.side_to_move());

  Value result = VALUE_KNOWN_WIN + PushClose[distance(N1Sq, N2Sq)];

  return !opposite_colors(N1Sq, N2Sq) ? result : -result;
}
#endif

#ifdef ATOMIC
template<>
Value Endgame<ATOMIC_VARIANT, KXK>::operator()(const Position& pos) const {

  assert(pos.variant() == ATOMIC_VARIANT);
  assert(verify_material(pos, weakSide, VALUE_ZERO, 0));
  assert(!pos.checkers()); // Eval is never called when in check

  // Stalemate detection with lone king
  if (pos.side_to_move() == weakSide && !MoveList<LEGAL>(pos).size())
      return VALUE_DRAW;

  Square winnerKSq = pos.square<KING>(strongSide);
  Square loserKSq = pos.square<KING>(weakSide);

  Value result =  pos.non_pawn_material(strongSide)
                + pos.count<PAWN>(strongSide) * PawnValueEg
                + PushToCorners[loserKSq]
                + PushAway[distance(winnerKSq, loserKSq)];

  // We need at least a major and a minor, or three minors to force checkmate
  if (  ((pos.count<QUEEN>(strongSide) || pos.count<ROOK>(strongSide)) && pos.count<ALL_PIECES>(strongSide) >= 3)
      || (pos.count<BISHOP>(strongSide) + pos.count<KNIGHT>(strongSide) >= 3
         && (pos.count<KNIGHT>(strongSide) >= 2 || ((pos.pieces(strongSide, BISHOP) & DarkSquares)
                                                    && (pos.pieces(strongSide, BISHOP) & ~DarkSquares)))))
      result = std::min(result + VALUE_KNOWN_WIN, VALUE_MATE_IN_MAX_PLY - 1);

  return strongSide == pos.side_to_move() ? result : -result;
}

template<>
Value Endgame<ATOMIC_VARIANT, KPK>::operator()(const Position& pos) const {

  assert(pos.variant() == ATOMIC_VARIANT);
  assert(verify_material(pos, strongSide, VALUE_ZERO, 1));
  assert(verify_material(pos, weakSide, VALUE_ZERO, 0));

  Square winnerKSq = pos.square<KING>(strongSide);
  Square loserKSq = pos.square<KING>(weakSide);

  int dist = distance(winnerKSq, loserKSq);
  // Draw in case of adjacent kings
  if (dist <= (strongSide == pos.side_to_move() ? 1 : 2))
      return VALUE_DRAW;

  Value result = PawnValueEgAtomic
                + PushAway[relative_rank(strongSide, pos.square<PAWN>(strongSide))]
                + PushAway[dist];

  return strongSide == pos.side_to_move() ? result : -result;
}

template<>
Value Endgame<ATOMIC_VARIANT, KQK>::operator()(const Position& pos) const {

  assert(pos.variant() == ATOMIC_VARIANT);
  assert(verify_material(pos, weakSide, VALUE_ZERO, 0));
  assert(!pos.checkers()); // Eval is never called when in check

  // Stalemate detection with lone king
  if (pos.side_to_move() == weakSide && !MoveList<LEGAL>(pos).size())
      return VALUE_DRAW;

  Square winnerKSq = pos.square<KING>(strongSide);
  Square loserKSq = pos.square<KING>(weakSide);

  int dist = distance(winnerKSq, loserKSq);
  // Draw in case of adjacent kings
  // In the case of dist == 2, the square adjacent to both kings is ensured
  // not be occupied by the queen, since eval is not called when in check.
  if (dist <= (strongSide == pos.side_to_move() ? 1 : 2))
      return VALUE_DRAW;

  Value result =  pos.non_pawn_material(strongSide)
                + PushToEdges[loserKSq]
                + PushAway[dist];

  if (dist >= (strongSide == pos.side_to_move() ? 3 : 4))
      result += VALUE_KNOWN_WIN;

  return strongSide == pos.side_to_move() ? result : -result;
}

template<> Value Endgame<ATOMIC_VARIANT, KNNK>::operator()(const Position&) const { return VALUE_DRAW; }
#endif<|MERGE_RESOLUTION|>--- conflicted
+++ resolved
@@ -121,17 +121,6 @@
 }
 
 
-<<<<<<< HEAD
-template<Variant V, EndgameType E, typename T>
-void Endgames::add(const string& code) {
-  StateInfo st;
-  map<T>()[Position().set(code, WHITE, V, &st).material_key()] = std::unique_ptr<EndgameBase<T>>(new Endgame<V, E>(WHITE));
-  map<T>()[Position().set(code, BLACK, V, &st).material_key()] = std::unique_ptr<EndgameBase<T>>(new Endgame<V, E>(BLACK));
-}
-
-
-=======
->>>>>>> 2c237da5
 /// Mate with KX vs K. This function is used to evaluate positions with
 /// king and plenty of material vs a lone king. It simply gives the
 /// attacking side a bonus for driving the defending king towards the edge
