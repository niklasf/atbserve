--- conflicted
+++ resolved
@@ -175,13 +175,8 @@
 
   for (auto& m : *this)
       if (pos.capture(m))
-<<<<<<< HEAD
           m.value =  PieceValue[pos.variant()][MG][pos.piece_on(to_sq(m))]
-                   - Value(type_of(pos.moved_piece(m))) + FromToStats::Max;
-=======
-          m.value =  PieceValue[MG][pos.piece_on(to_sq(m))]
                    - Value(type_of(pos.moved_piece(m))) + HistoryStats::Max;
->>>>>>> 99cd5132
       else
           m.value = history.get(c, m);
 }
