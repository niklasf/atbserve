/*
  Stockfish, a UCI chess playing engine derived from Glaurung 2.1
  Copyright (c) 2013 Ronald de Man
  Copyright (C) 2016 Marco Costalba, Lucas Braesch

  Stockfish is free software: you can redistribute it and/or modify
  it under the terms of the GNU General Public License as published by
  the Free Software Foundation, either version 3 of the License, or
  (at your option) any later version.

  Stockfish is distributed in the hope that it will be useful,
  but WITHOUT ANY WARRANTY; without even the implied warranty of
  MERCHANTABILITY or FITNESS FOR A PARTICULAR PURPOSE.  See the
  GNU General Public License for more details.

  You should have received a copy of the GNU General Public License
  along with this program.  If not, see <http://www.gnu.org/licenses/>.
*/

#include <algorithm>
#include <atomic>
#include <cstdint>
#include <cstring>   // For std::memset
#include <deque>
#include <fstream>
#include <iostream>
#include <list>
#include <sstream>
#include <type_traits>

#include "../bitboard.h"
#include "../movegen.h"
#include "../position.h"
#include "../search.h"
#include "../thread_win32.h"
#include "../types.h"

#include "tbprobe.h"

#ifndef _WIN32
#include <fcntl.h>
#include <unistd.h>
#include <sys/mman.h>
#include <sys/stat.h>
#else
#define WIN32_LEAN_AND_MEAN
#define NOMINMAX
#include <windows.h>
#endif

using namespace Tablebases;

int Tablebases::MaxCardinality;

namespace {

const char* WdlSuffixes[VARIANT_NB] = {
    ".rtbw",
#ifdef ANTI
    ".gtbw",
#endif
#ifdef ATOMIC
    ".atbw",
#endif
#ifdef CRAZYHOUSE
    nullptr,
#endif
#ifdef HORDE
    nullptr,
#endif
#ifdef KOTH
    nullptr,
#endif
#ifdef RACE
    nullptr,
#endif
#ifdef RELAY
    nullptr,
#endif
#ifdef THREECHECK
    nullptr
#endif
};

const char* DtzSuffixes[VARIANT_NB] = {
    ".rtbz",
#ifdef ANTI
    ".gtbz",
#endif
#ifdef ATOMIC
    ".atbz",
#endif
#ifdef CRAZYHOUSE
    nullptr,
#endif
#ifdef HORDE
    nullptr,
#endif
#ifdef KOTH
    nullptr,
#endif
#ifdef RACE
    nullptr,
#endif
#ifdef RELAY
    nullptr,
#endif
#ifdef THREECHECK
    nullptr
#endif
};

// Each table has a set of flags: all of them refer to DTZ tables, the last one to WDL tables
enum TBFlag { STM = 1, Mapped = 2, WinPlies = 4, LossPlies = 8, SingleValue = 128 };

inline WDLScore operator-(WDLScore d) { return WDLScore(-int(d)); }
inline Square operator^=(Square& s, int i) { return s = Square(int(s) ^ i); }
inline Square operator^(Square s, int i) { return Square(int(s) ^ i); }

// DTZ tables don't store valid scores for moves that reset the rule50 counter
// like captures and pawn moves but we can easily recover the correct dtz of the
// previous move if we know the position's WDL score.
int dtz_before_zeroing(WDLScore wdl) {
    return wdl == WDLWin        ?  1   :
           wdl == WDLCursedWin  ?  101 :
           wdl == WDLCursedLoss ? -101 :
           wdl == WDLLoss       ? -1   : 0;
}

// Return the sign of a number (-1, 0, 1)
template <typename T> int sign_of(T val) {
    return (T(0) < val) - (val < T(0));
}

// Numbers in little endian used by sparseIndex[] to point into blockLength[]
struct SparseEntry {
    char block[4];   // Number of block
    char offset[2];  // Offset within the block
};

static_assert(sizeof(SparseEntry) == 6, "SparseEntry must be 6 bytes");

typedef uint16_t Sym; // Huffman symbol

struct LR {
    enum Side { Left, Right, Value };

    uint8_t lr[3]; // The first 12 bits is the left-hand symbol, the second 12
                   // bits is the right-hand symbol. If symbol has length 1,
                   // then the first byte is the stored value.
    template<Side S>
    Sym get() {
        return S == Left  ? ((lr[1] & 0xF) << 8) | lr[0] :
               S == Right ?  (lr[2] << 4) | (lr[1] >> 4) :
               S == Value ?   lr[0] : (assert(false), Sym(-1));
    }
};

static_assert(sizeof(LR) == 3, "LR tree entry must be 3 bytes");

const int TBPIECES = 6;

struct PairsData {
    int flags;
    size_t sizeofBlock;            // Block size in bytes
    size_t span;                   // About every span values there is a SparseIndex[] entry
    int blocksNum;                 // Number of blocks in the TB file
    int maxSymLen;                 // Maximum length in bits of the Huffman symbols
    int minSymLen;                 // Minimum length in bits of the Huffman symbols
    Sym* lowestSym;                // lowestSym[l] is the symbol of length l with the lowest value
    LR* btree;                     // btree[sym] stores the left and right symbols that expand sym
    uint16_t* blockLength;         // Number of stored positions (minus one) for each block: 1..65536
    int blockLengthSize;           // Size of blockLength[] table: padded so it's bigger than blocksNum
    SparseEntry* sparseIndex;      // Partial indices into blockLength[]
    size_t sparseIndexSize;        // Size of SparseIndex[] table
    uint8_t* data;                 // Start of Huffman compressed data
    std::vector<uint64_t> base64;  // base64[l - min_sym_len] is the 64bit-padded lowest symbol of length l
    std::vector<uint8_t> symlen;   // Number of values (-1) represented by a given Huffman symbol: 1..256
    Piece pieces[TBPIECES];        // Position pieces: the order of pieces defines the groups
    uint64_t groupIdx[TBPIECES+1]; // Start index used for the encoding of the group's pieces
    int groupLen[TBPIECES+1];      // Number of pieces in a given group: KRKN -> (3, 1)
};

// Helper struct to avoid manually defining entry copy constructor as we
// should because the default one is not compatible with std::atomic_bool.
struct Atomic {
    Atomic() = default;
    Atomic(const Atomic& e) { ready = e.ready.load(); } // MSVC 2013 wants assignment within body
    std::atomic_bool ready;
};

// We define types for the different parts of the WLDEntry and DTZEntry with
// corresponding specializations for pieces or pawns.

struct WLDEntryPiece {
    PairsData* precomp;
};

struct WDLEntryPawn {
    uint8_t pawnCount[2];     // [Lead color / other color]
    WLDEntryPiece file[2][4]; // [wtm / btm][FILE_A..FILE_D]
};

struct DTZEntryPiece {
    PairsData* precomp;
    uint16_t map_idx[4]; // WDLWin, WDLLoss, WDLCursedWin, WDLCursedLoss
    uint8_t* map;
};

struct DTZEntryPawn {
    uint8_t pawnCount[2];
    DTZEntryPiece file[4];
    uint8_t* map;
};

struct TBEntry : public Atomic {
    void* baseAddress;
    uint64_t mapping;
    Key key;
    Key key2;
    int pieceCount;
    bool hasPawns;
    int numUniquePieces;
    int minLikeMan;
    Variant variant;
};

// Now the main types: WDLEntry and DTZEntry
struct WDLEntry : public TBEntry {
    WDLEntry(const std::string& code, Variant v);
   ~WDLEntry();
    union {
        WLDEntryPiece pieceTable[2]; // [wtm / btm]
        WDLEntryPawn  pawnTable;
    };
};

struct DTZEntry : public TBEntry {
    DTZEntry(const WDLEntry& wdl);
   ~DTZEntry();
<<<<<<< HEAD

    void* baseAddress;
    uint64_t mapping;
    Key key;
    Key key2;
    int pieceCount;
    bool hasPawns;
    int numUniquePieces;
    int minLikeMan;
    Variant variant;
=======
>>>>>>> 42bce3e2
    union {
        DTZEntryPiece pieceTable;
        DTZEntryPawn  pawnTable;
    };
};

typedef decltype(WDLEntry::pieceTable) WDLPieceTable;
typedef decltype(DTZEntry::pieceTable) DTZPieceTable;
typedef decltype(WDLEntry::pawnTable ) WDLPawnTable;
typedef decltype(DTZEntry::pawnTable ) DTZPawnTable;

auto item(WDLPieceTable& e, int stm, int  ) -> decltype(e[stm])& { return e[stm]; }
auto item(DTZPieceTable& e, int    , int  ) -> decltype(e)& { return e; }
auto item(WDLPawnTable&  e, int stm, int f) -> decltype(e.file[stm][f])& { return e.file[stm][f]; }
auto item(DTZPawnTable&  e, int    , int f) -> decltype(e.file[f])& { return e.file[f]; }

template<typename E> struct Ret { typedef int type; };
template<> struct Ret<WDLEntry> { typedef WDLScore type; };

int MapPawns[SQUARE_NB];
int MapB1H1H7[SQUARE_NB];
int MapA1D1D4[SQUARE_NB];
int MapKK[10][SQUARE_NB]; // [MapA1D1D4][SQUARE_NB]

// Comparison function to sort leading pawns in ascending MapPawns[] order
bool pawns_comp(Square i, Square j) { return MapPawns[i] < MapPawns[j]; }
int off_A1H8(Square sq) { return int(rank_of(sq)) - file_of(sq); }
Square flipdiag(Square square) { return Square(((square >> 3) | (square << 3)) & 63); }

const Value WDL_to_value[] = {
   -VALUE_MATE + MAX_PLY + 1,
    VALUE_DRAW - 2,
    VALUE_DRAW,
    VALUE_DRAW + 2,
    VALUE_MATE - MAX_PLY - 1
};

const std::string PieceToChar = " PNBRQK  pnbrqk";

int Binomial[6][SQUARE_NB];    // [k][n] k elements from a set of n elements
int LeadPawnIdx[5][SQUARE_NB]; // [leadPawnsCnt][SQUARE_NB]
int LeadPawnsSize[5][4];       // [leadPawnsCnt][FILE_A..FILE_D]

const int Triangle[SQUARE_NB] = {
    6, 0, 1, 2, 2, 1, 0, 6,
    0, 7, 3, 4, 4, 3, 7, 0,
    1, 3, 8, 5, 5, 8, 3, 1,
    2, 4, 5, 9, 9, 5, 4, 2,
    2, 4, 5, 9, 9, 5, 4, 2,
    1, 3, 8, 5, 5, 8, 3, 1,
    0, 7, 3, 4, 4, 3, 7, 0,
    6, 0, 1, 2, 2, 1, 0, 6
};

const int MapPP[10][SQUARE_NB] = {
    {  0, -1,  1,  2,  3,  4,  5,  6,
       7,  8,  9, 10, 11, 12, 13, 14,
      15, 16, 17, 18, 19, 20, 21, 22,
      23, 24, 25, 26, 27, 28, 29, 30,
      31, 32, 33, 34, 35, 36, 37, 38,
      39, 40, 41, 42, 43, 44, 45, 46,
      -1, 47, 48, 49, 50, 51, 52, 53,
      54, 55, 56, 57, 58, 59, 60, 61 },
    { 62, -1, -1, 63, 64, 65, -1, 66,
      -1, 67, 68, 69, 70, 71, 72, -1,
      73, 74, 75, 76, 77, 78, 79, 80,
      81, 82, 83, 84, 85, 86, 87, 88,
      89, 90, 91, 92, 93, 94, 95, 96,
      -1, 97, 98, 99,100,101,102,103,
      -1,104,105,106,107,108,109, -1,
     110, -1,111,112,113,114, -1,115 },
    {116, -1, -1, -1,117, -1, -1,118,
      -1,119,120,121,122,123,124, -1,
      -1,125,126,127,128,129,130, -1,
     131,132,133,134,135,136,137,138,
      -1,139,140,141,142,143,144,145,
      -1,146,147,148,149,150,151, -1,
      -1,152,153,154,155,156,157, -1,
     158, -1, -1,159,160, -1, -1,161 },
    {162, -1, -1, -1, -1, -1, -1,163,
      -1,164, -1,165,166,167,168, -1,
      -1,169,170,171,172,173,174, -1,
      -1,175,176,177,178,179,180, -1,
      -1,181,182,183,184,185,186, -1,
      -1, -1,187,188,189,190,191, -1,
      -1,192,193,194,195,196,197, -1,
     198, -1, -1, -1, -1, -1, -1,199 },
    {200, -1, -1, -1, -1, -1, -1,201,
      -1,202, -1, -1,203, -1,204, -1,
      -1, -1,205,206,207,208, -1, -1,
      -1,209,210,211,212,213,214, -1,
      -1, -1,215,216,217,218,219, -1,
      -1, -1,220,221,222,223, -1, -1,
      -1,224, -1,225,226, -1,227, -1,
     228, -1, -1, -1, -1, -1, -1,229 },
    {230, -1, -1, -1, -1, -1, -1,231,
      -1,232, -1, -1, -1, -1,233, -1,
      -1, -1,234, -1,235,236, -1, -1,
      -1, -1,237,238,239,240, -1, -1,
      -1, -1, -1,241,242,243, -1, -1,
      -1, -1,244,245,246,247, -1, -1,
      -1,248, -1, -1, -1, -1,249, -1,
     250, -1, -1, -1, -1, -1, -1,251 },
    { -1, -1, -1, -1, -1, -1, -1,259,
      -1,252, -1, -1, -1, -1,260, -1,
      -1, -1,253, -1, -1,261, -1, -1,
      -1, -1, -1,254,262, -1, -1, -1,
      -1, -1, -1, -1,255, -1, -1, -1,
      -1, -1, -1, -1, -1,256, -1, -1,
      -1, -1, -1, -1, -1, -1,257, -1,
      -1, -1, -1, -1, -1, -1, -1,258 },
    { -1, -1, -1, -1, -1, -1, -1, -1,
      -1, -1, -1, -1, -1, -1,268, -1,
      -1, -1,263, -1, -1,269, -1, -1,
      -1, -1, -1,264,270, -1, -1, -1,
      -1, -1, -1, -1,265, -1, -1, -1,
      -1, -1, -1, -1, -1,266, -1, -1,
      -1, -1, -1, -1, -1, -1,267, -1,
      -1, -1, -1, -1, -1, -1, -1, -1 },
    { -1, -1, -1, -1, -1, -1, -1, -1,
      -1, -1, -1, -1, -1, -1, -1, -1,
      -1, -1, -1, -1, -1,274, -1, -1,
      -1, -1, -1,271,275, -1, -1, -1,
      -1, -1, -1, -1,272, -1, -1, -1,
      -1, -1, -1, -1, -1,273, -1, -1,
      -1, -1, -1, -1, -1, -1, -1, -1,
      -1, -1, -1, -1, -1, -1, -1, -1 },
    { -1, -1, -1, -1, -1, -1, -1, -1,
      -1, -1, -1, -1, -1, -1, -1, -1,
      -1, -1, -1, -1, -1, -1, -1, -1,
      -1, -1, -1, -1,277, -1, -1, -1,
      -1, -1, -1, -1,276, -1, -1, -1,
      -1, -1, -1, -1, -1, -1, -1, -1,
      -1, -1, -1, -1, -1, -1, -1, -1,
      -1, -1, -1, -1, -1, -1, -1, -1 }
};

const int MultTwist[] = {
    15, 63, 55, 47, 40, 48, 56, 12,
    62, 11, 39, 31, 24, 32,  8, 57,
    54, 38,  7, 23, 16,  4, 33, 49,
    46, 30, 22,  3,  0, 17, 25, 41,
    45, 29, 21,  2,  1, 18, 26, 42,
    53, 37,  6, 20, 19,  5, 34, 50,
    61, 10, 36, 28, 27, 35,  9, 58,
    14, 60, 52, 44, 43, 51, 59, 13
};

const Bitboard Test45 = 0x1030700000000ULL; // A5-C5-A7 triangle
const int InvTriangle[] = { 1, 2, 3, 10, 11, 19, 0, 9, 18, 27 };
int MultIdx[5][10];
int MultFactor[5];

enum { BigEndian, LittleEndian };

template<typename T, int Half = sizeof(T) / 2, int End = sizeof(T) - 1>
inline void swap_byte(T& x)
{
    char tmp, *c = (char*)&x;
    for (int i = 0; i < Half; ++i)
        tmp = c[i], c[i] = c[End - i], c[End - i] = tmp;
}
template<> inline void swap_byte<uint8_t, 0, 0>(uint8_t&) {}

template<typename T, int LE> T number(void* addr)
{
    const union { uint32_t i; char c[4]; } Le = { 0x01020304 };
    const bool IsLittleEndian = (Le.c[0] == 4);

    T v;

    if ((uintptr_t)addr & (alignof(T) - 1)) // Unaligned pointer (very rare)
        std::memcpy(&v, addr, sizeof(T));
    else
        v = *((T*)addr);

    if (LE != IsLittleEndian)
        swap_byte(v);
    return v;
}

class HashTable {

    typedef std::pair<WDLEntry*, DTZEntry*> EntryPair;
    typedef std::pair<Key, EntryPair> Entry;

#ifdef ANTI
    static const int TBHASHBITS = 12;
#else
    static const int TBHASHBITS = 10;
#endif

#if defined(ANTI)
    static const int HSHMAX     = 12;
#elif defined(ATOMIC)
    static const int HSHMAX     = 8;
#else
    static const int HSHMAX     = 5;
#endif

    Entry hashTable[1 << TBHASHBITS][HSHMAX];

    std::deque<WDLEntry> wdlTable;
    std::deque<DTZEntry> dtzTable;

    void insert(Key key, WDLEntry* wdl, DTZEntry* dtz) {
        Entry* entry = hashTable[key >> (64 - TBHASHBITS)];

        for (int i = 0; i < HSHMAX; ++i, ++entry)
            if (!entry->second.first || entry->first == key) {
                *entry = std::make_pair(key, std::make_pair(wdl, dtz));
                return;
            }

        std::cerr << "HSHMAX too low!" << std::endl;
        exit(1);
    }

public:
    template<typename E, int I = std::is_same<E, WDLEntry>::value ? 0 : 1>
    E* get(Key key) {
      Entry* entry = hashTable[key >> (64 - TBHASHBITS)];

      for (int i = 0; i < HSHMAX; ++i, ++entry)
          if (entry->first == key)
              return std::get<I>(entry->second);

      return nullptr;
  }

  void clear() {
      std::memset(hashTable, 0, sizeof(hashTable));
      wdlTable.clear();
      dtzTable.clear();
  }
  size_t size() const { return wdlTable.size(); }
  void insert(const std::vector<PieceType>& w, const std::vector<PieceType>& b, Variant variant);
};

HashTable EntryTable;

class TBFile : public std::ifstream {

    std::string fname;

public:
    // Look for and open the file among the Paths directories where the .rtbw
    // and .rtbz files can be found. Multiple directories are separated by ";"
    // on Windows and by ":" on Unix-based operating systems.
    //
    // Example:
    // C:\tb\wdl345;C:\tb\wdl6;D:\tb\dtz345;D:\tb\dtz6
    static std::string Paths;

    TBFile(const std::string& f) {

#ifndef _WIN32
        const char SepChar = ':';
#else
        const char SepChar = ';';
#endif
        std::stringstream ss(Paths);
        std::string path;

        while (std::getline(ss, path, SepChar)) {
            fname = path + "/" + f;
            std::ifstream::open(fname);
            if (is_open())
                return;
        }
    }

    // Memory map the file and check it. File should be already open and will be
    // closed after mapping.
    uint8_t* map(void** baseAddress, uint64_t* mapping, const uint8_t* TB_MAGIC) {

        assert(is_open());

        close(); // Need to re-open to get native file descriptor

#ifndef _WIN32
        struct stat statbuf;
        int fd = ::open(fname.c_str(), O_RDONLY);
        fstat(fd, &statbuf);
        *mapping = statbuf.st_size;
        *baseAddress = mmap(nullptr, statbuf.st_size, PROT_READ, MAP_SHARED, fd, 0);
        ::close(fd);

        if (*baseAddress == MAP_FAILED) {
            std::cerr << "Could not mmap() " << fname << std::endl;
            exit(1);
        }
#else
        HANDLE fd = CreateFile(fname.c_str(), GENERIC_READ, FILE_SHARE_READ, nullptr,
                               OPEN_EXISTING, FILE_ATTRIBUTE_NORMAL, nullptr);
        DWORD size_high;
        DWORD size_low = GetFileSize(fd, &size_high);
        HANDLE mmap = CreateFileMapping(fd, nullptr, PAGE_READONLY, size_high, size_low, nullptr);
        CloseHandle(fd);

        if (!mmap) {
            std::cerr << "CreateFileMapping() failed" << std::endl;
            exit(1);
        }

        *mapping = (uint64_t)mmap;
        *baseAddress = MapViewOfFile(mmap, FILE_MAP_READ, 0, 0, 0);

        if (!*baseAddress) {
            std::cerr << "MapViewOfFile() failed, name = " << fname
                      << ", error = " << GetLastError() << std::endl;
            exit(1);
        }
#endif
        uint8_t* data = (uint8_t*)*baseAddress;

        if (   *data++ != *TB_MAGIC++
            || *data++ != *TB_MAGIC++
            || *data++ != *TB_MAGIC++
            || *data++ != *TB_MAGIC) {
            std::cerr << "Corrupted table in file " << fname << std::endl;
            unmap(*baseAddress, *mapping);
            *baseAddress = nullptr;
            return nullptr;
        }

        return data;
    }

    static void unmap(void* baseAddress, uint64_t mapping) {

#ifndef _WIN32
        munmap(baseAddress, mapping);
#else
        UnmapViewOfFile(baseAddress);
        CloseHandle((HANDLE)mapping);
#endif
    }
};

std::string TBFile::Paths;

WDLEntry::WDLEntry(const std::string& code, Variant v) {

    StateInfo st;
    Position pos;

    memset(this, 0, sizeof(WDLEntry));

    variant = v;
    ready = false;
    key = pos.set(code, WHITE, v, &st).material_key();
    pieceCount = popcount(pos.pieces());
    hasPawns = pos.pieces(PAWN);

    for (Color c = WHITE; c <= BLACK; ++c)
        for (PieceType pt = PAWN; pt <= KING; ++pt)
            if (popcount(pos.pieces(c, pt)) == 1)
                numUniquePieces++;

    for (Color c = WHITE; c <= BLACK; ++c)
        for (PieceType pt = PAWN; pt <= KING; ++pt) {
            int count = popcount(pos.pieces(c, pt));
            if (2 <= count && (count < minLikeMan || !minLikeMan))
                minLikeMan = count;
        }

    if (hasPawns) {
        // Set the leading color. In case both sides have pawns the leading color
        // is the side with less pawns because this leads to better compression.
        bool c =   !pos.count<PAWN>(BLACK)
                || (   pos.count<PAWN>(WHITE)
                    && pos.count<PAWN>(BLACK) >= pos.count<PAWN>(WHITE));

        pawnTable.pawnCount[0] = pos.count<PAWN>(c ? WHITE : BLACK);
        pawnTable.pawnCount[1] = pos.count<PAWN>(c ? BLACK : WHITE);
    }

    key2 = pos.set(code, BLACK, v, &st).material_key();
}

WDLEntry::~WDLEntry() {

    if (baseAddress)
        TBFile::unmap(baseAddress, mapping);

    for (int i = 0; i < 2; ++i)
        if (hasPawns)
            for (File f = FILE_A; f <= FILE_D; ++f)
                delete pawnTable.file[i][f].precomp;
        else
            delete pieceTable[i].precomp;
}

DTZEntry::DTZEntry(const WDLEntry& wdl) {

    memset(this, 0, sizeof(DTZEntry));

    ready = false;
    key = wdl.key;
    key2 = wdl.key2;
    pieceCount = wdl.pieceCount;
    hasPawns = wdl.hasPawns;
    numUniquePieces = wdl.numUniquePieces;
    minLikeMan = wdl.minLikeMan;
    variant = wdl.variant;

    if (hasPawns) {
        pawnTable.pawnCount[0] = wdl.pawnTable.pawnCount[0];
        pawnTable.pawnCount[1] = wdl.pawnTable.pawnCount[1];
    }
}

DTZEntry::~DTZEntry() {

    if (baseAddress)
        TBFile::unmap(baseAddress, mapping);

    if (hasPawns)
        for (File f = FILE_A; f <= FILE_D; ++f)
            delete pawnTable.file[f].precomp;
    else
        delete pieceTable.precomp;
}

void HashTable::insert(const std::vector<PieceType>& w, const std::vector<PieceType>& b, Variant variant) {

    if (!WdlSuffixes[variant])
        return;

    std::string code;

    for (PieceType pt : w)
        code += PieceToChar[pt];

    code += "v";

    for (PieceType pt: b)
        code += PieceToChar[pt];

    TBFile file(code + WdlSuffixes[variant]);

    if (!file.is_open())
        return;

    file.close();

    MaxCardinality = std::max((int)(w.size() + b.size()), MaxCardinality);

    wdlTable.push_back(WDLEntry(code, variant));
    dtzTable.push_back(DTZEntry(wdlTable.back()));

    insert(wdlTable.back().key , &wdlTable.back(), &dtzTable.back());
    insert(wdlTable.back().key2, &wdlTable.back(), &dtzTable.back());
}

// TB tables are compressed with canonical Huffman code. The compressed data is divided into
// blocks of size d->sizeofBlock, and each block stores a variable number of symbols.
// Each symbol represents either a WDL or a (remapped) DTZ value, or a pair of other symbols
// (recursively). If you keep expanding the symbols in a block, you end up with up to 65536
// WDL or DTZ values. Each symbol represents up to 256 values and will correspond after
// Huffman coding to at least 1 bit. So a block of 32 bytes corresponds to at most
// 32 x 8 x 256 = 65536 values. This maximum is only reached for tables that consist mostly
// of draws or mostly of wins, but such tables are actually quite common. In principle, the
// blocks in WDL tables are 64 bytes long (and will be aligned on cache lines). But for
// mostly-draw or mostly-win tables this can leave many 64-byte blocks only half-filled, so
// in such cases blocks are 32 bytes long. The blocks of DTZ tables are up to 1024 bytes long.
// The generator picks the size that leads to the smallest table. The "book" of symbols and
// Huffman codes is the same for all blocks in the table. A non-symmetric pawnless TB file
// will have one table for wtm and one for btm, a TB file with pawns will have tables per
// file a,b,c,d also in this case one set for wtm and one for btm.
int decompress_pairs(PairsData* d, uint64_t idx) {

    // Special case where all table positions store the same value
    if (d->flags & TBFlag::SingleValue)
        return d->minSymLen;

    // First we need to locate the right block that stores the value at index "idx".
    // Because each block n stores blockLength[n] + 1 values, the index i of the block
    // that contains the value at position idx is:
    //
    //                    for (i = -1, sum = 0; sum <= idx; i++)
    //                        sum += blockLength[i + 1] + 1;
    //
    // This can be slow, so we use SparseIndex[] populated with a set of SparseEntry that
    // point to known indices into blockLength[]. Namely SparseIndex[k] is a SparseEntry
    // that stores the blockLength[] index and the offset within that block of the value
    // with index I(k), where:
    //
    //       I(k) = k * d->span + d->span / 2      (1)

    // First step is to get the 'k' of the I(k) nearest to our idx, using defintion (1)
    uint32_t k = idx / d->span;

    // Then we read the corresponding SparseIndex[] entry
    uint32_t block = number<uint32_t, LittleEndian>(&d->sparseIndex[k].block);
    int offset     = number<uint16_t, LittleEndian>(&d->sparseIndex[k].offset);

    // Now compute the difference idx - I(k). From defintion of k we know that
    //
    //       idx = k * d->span + idx % d->span    (2)
    //
    // So from (1) and (2) we can compute idx - I(K):
    int diff = idx % d->span - d->span / 2;

    // Sum the above to offset to find the offset corresponding to our idx
    offset += diff;

    // Move to previous/next block, until we reach the correct block that contains idx,
    // that is when 0 <= offset <= d->blockLength[block]
    while (offset < 0)
        offset += d->blockLength[--block] + 1;

    while (offset > d->blockLength[block])
        offset -= d->blockLength[block++] + 1;

    // Finally, we find the start address of our block of canonical Huffman symbols
    uint32_t* ptr = (uint32_t*)(d->data + block * d->sizeofBlock);

    // Read the first 64 bits in our block, this is a (truncated) sequence of
    // unknown number of symbols of unknown length but we know the first one
    // is at the beginning of this 64 bits sequence.
    uint64_t buf64 = number<uint64_t, BigEndian>(ptr); ptr += 2;
    int buf64Size = 64;
    Sym sym;

    while (true) {
        int len = 0; // This is the symbol length - d->min_sym_len

        // Now get the symbol length. For any symbol s64 of length l right-padded
        // to 64 bits we know that d->base64[l-1] >= s64 >= d->base64[l] so we
        // can find the symbol length iterating through base64[].
        while (buf64 < d->base64[len])
            ++len;

        // All the symbols of a given length are consecutive integers (numerical
        // sequence property), so we can compute the offset of our symbol of
        // length len, stored at the beginning of buf64.
        sym = (buf64 - d->base64[len]) >> (64 - len - d->minSymLen);

        // Now add the value of the lowest symbol of length len to get our symbol
        sym += number<Sym, LittleEndian>(&d->lowestSym[len]);

        // If our offset is within the number of values represented by symbol sym
        // we are done...
        if (offset < d->symlen[sym] + 1)
            break;

        // ...otherwise update the offset and continue to iterate
        offset -= d->symlen[sym] + 1;
        len += d->minSymLen; // Get the real length
        buf64 <<= len;       // Consume the just processed symbol
        buf64Size -= len;

        if (buf64Size <= 32) { // Refill the buffer
            buf64Size += 32;
            buf64 |= (uint64_t)number<uint32_t, BigEndian>(ptr++) << (64 - buf64Size);
        }
    }

    // Ok, now we have our symbol that expands into d->symlen[sym] + 1 symbols.
    // We binary-search for our value recursively expanding into the left and
    // right child symbols until we reach a leaf node where symlen[sym] + 1 == 1
    // that will store the value we need.
    while (d->symlen[sym]) {

        Sym left = d->btree[sym].get<LR::Left>();

        // If a symbol contains 36 sub-symbols (d->symlen[sym] + 1 = 36) and
        // expands in a pair (d->symlen[left] = 23, d->symlen[right] = 11), then
        // we know that, for instance the ten-th value (offset = 10) will be on
        // the left side because in Recursive Pairing child symbols are adjacent.
        if (offset < d->symlen[left] + 1)
            sym = left;
        else {
            offset -= d->symlen[left] + 1;
            sym = d->btree[sym].get<LR::Right>();
        }
    }

    return d->btree[sym].get<LR::Value>();
}

bool check_dtz_stm(WDLEntry*, int, File) { return true; }

bool check_dtz_stm(DTZEntry* entry, int stm, File f) {

    int flags = entry->hasPawns ? entry->pawnTable.file[f].precomp->flags
                                : entry->pieceTable.precomp->flags;

    return   (flags & TBFlag::STM) == stm
          || ((entry->key == entry->key2) && !entry->hasPawns);
}

// DTZ scores are sorted by frequency of occurrence and then assigned the
// values 0, 1, 2, ... in order of decreasing frequency. This is done for each
// of the four WDLScore values. The mapping information necessary to reconstruct
// the original values is stored in the TB file and read during map[] init.
WDLScore map_score(WDLEntry*, File, int value, WDLScore) { return WDLScore(value - 2); }

int map_score(DTZEntry* entry, File f, int value, WDLScore wdl) {

    const int WDLMap[] = { 1, 3, 0, 2, 0 };

    int flags = entry->hasPawns ? entry->pawnTable.file[f].precomp->flags
                                : entry->pieceTable.precomp->flags;

    uint8_t* map = entry->hasPawns ? entry->pawnTable.map
                                   : entry->pieceTable.map;

    uint16_t* idx = entry->hasPawns ? entry->pawnTable.file[f].map_idx
                                    : entry->pieceTable.map_idx;
    if (flags & TBFlag::Mapped)
        value = map[idx[WDLMap[wdl + 2]] + value];

    // DTZ tables store distance to zero in number of moves or plies. We
    // want to return plies, so we have convert to plies when needed.
    if (   (wdl == WDLWin  && !(flags & TBFlag::WinPlies))
        || (wdl == WDLLoss && !(flags & TBFlag::LossPlies))
        ||  wdl == WDLCursedWin
        ||  wdl == WDLCursedLoss)
        value *= 2;

    return value + 1;
}

// Compute a unique index out of a position and use it to probe the TB file. To
// encode k pieces of same type and color, first sort the pieces by square in
// ascending order s1 <= s2 <= ... <= sk then compute the unique index as:
//
//      idx = Binomial[1][s1] + Binomial[2][s2] + ... + Binomial[k][sk]
//
template<typename Entry, typename T = typename Ret<Entry>::type>
T do_probe_table(const Position& pos,  Entry* entry, WDLScore wdl, ProbeState* result) {

    const bool IsWDL = std::is_same<Entry, WDLEntry>::value;

    Square squares[TBPIECES];
    Piece pieces[TBPIECES];
    uint64_t idx;
    int next = 0, size = 0, leadPawnsCnt = 0;
    PairsData* d;
    Bitboard b, leadPawns = 0;
    File tbFile = FILE_A;

    // A given TB entry like KRK has associated two material keys: KRvk and Kvkr.
    // If both sides have the same pieces keys are equal. In this case TB tables
    // only store the 'white to move' case, so if the position to lookup has black
    // to move, we need to switch the color and flip the squares before to lookup.
    bool symmetricBlackToMove = (entry->key == entry->key2 && pos.side_to_move());

    // TB files are calculated for white as stronger side. For instance we have
    // KRvK, not KvKR. A position where stronger side is white will have its
    // material key == entry->key, otherwise we have to switch the color and
    // flip the squares before to lookup.
    bool blackStronger = (pos.material_key() != entry->key);

    int flipColor   = (symmetricBlackToMove || blackStronger) * 8;
    int flipSquares = (symmetricBlackToMove || blackStronger) * 070;
    int stm         = (symmetricBlackToMove || blackStronger) ^ pos.side_to_move();

    // For pawns, TB files store 4 separate tables according if leading pawn is on
    // file a, b, c or d after reordering. The leading pawn is the one with maximum
    // MapPawns[] value, that is the one most toward the edges and with lowest rank.
    if (entry->hasPawns) {

        // In all the 4 tables, pawns are at the beginning of the piece sequence and
        // their color is the reference one. So we just pick the first one.
        Piece pc = Piece(item(entry->pawnTable, 0, 0).precomp->pieces[0] ^ flipColor);

        assert(type_of(pc) == PAWN);

        leadPawns = b = pos.pieces(color_of(pc), PAWN);
        while (b)
            squares[size++] = pop_lsb(&b) ^ flipSquares;

        leadPawnsCnt = size;

        std::swap(squares[0], *std::max_element(squares, squares + leadPawnsCnt, pawns_comp));

        tbFile = file_of(squares[0]);
        if (tbFile > FILE_D)
            tbFile = file_of(squares[0] ^ 7); // Horizontal flip: SQ_H1 -> SQ_A1

        d = item(entry->pawnTable , stm, tbFile).precomp;
    } else
        d = item(entry->pieceTable, stm, tbFile).precomp;

    // DTZ tables are one-sided, i.e. they store positions only for white to
    // move or only for black to move, so check for side to move to be stm,
    // early exit otherwise.
    if (!IsWDL && !check_dtz_stm(entry, stm, tbFile))
        return *result = CHANGE_STM, T();

    // Now we are ready to get all the position pieces (but the lead pawns) and
    // directly map them to the correct color and square.
    b = pos.pieces() ^ leadPawns;
    while (b) {
        Square s = pop_lsb(&b);
        squares[size] = s ^ flipSquares;
        pieces[size++] = Piece(pos.piece_on(s) ^ flipColor);
    }

    // Then we reorder the pieces to have the same sequence as the one stored
    // in precomp->pieces[i]: the sequence that ensures the best compression.
    for (int i = leadPawnsCnt; i < size; ++i)
        for (int j = i; j < size; ++j)
            if (d->pieces[i] == pieces[j])
            {
                std::swap(pieces[i], pieces[j]);
                std::swap(squares[i], squares[j]);
                break;
            }

    // Now we map again the squares so that the square of the lead piece is in
    // the triangle A1-D1-D4.
    if (file_of(squares[0]) > FILE_D)
        for (int i = 0; i < size; ++i)
            squares[i] ^= 7; // Horizontal flip: SQ_H1 -> SQ_A1

    // Encode leading pawns starting with the one with minimum MapPawns[] and
    // proceeding in ascending order.
    if (entry->hasPawns) {
        idx = LeadPawnIdx[leadPawnsCnt][squares[0]];

        std::sort(squares + 1, squares + leadPawnsCnt, pawns_comp);

        for (int i = 1; i < leadPawnsCnt; ++i)
            idx += Binomial[i][MapPawns[squares[i]]];

        goto encode_remaining; // With pawns we have finished special treatments
    }

    // In positions withouth pawns, we further flip the squares to ensure leading
    // piece is below RANK_5.
    if (rank_of(squares[0]) > RANK_4)
        for (int i = 0; i < size; ++i)
            squares[i] ^= 070; // Vertical flip: SQ_A8 -> SQ_A1

    // Look for the first piece of the leading group not on the A1-D4 diagonal
    // and ensure it is mapped below the diagonal.
    for (int i = 0; i < d->groupLen[0]; ++i) {
        if (!off_A1H8(squares[i]))
            continue;

        if (off_A1H8(squares[i]) > 0) // A1-H8 diagonal flip: SQ_A3 -> SQ_C3
            for (int j = i; j < size; ++j)
                squares[j] = flipdiag(squares[j]);
        break;
    }

    // Encode the leading group.
    //
    // Suppose we have KRvK. Let's say the pieces are on square numbers wK, wR
    // and bK (each 0...63). The simplest way to map this position to an index
    // is like this:
    //
    //   index = wK * 64 * 64 + wR * 64 + bK;
    //
    // But this way the TB is going to have 64*64*64 = 262144 positions, with
    // lots of positions being equivalent (because they are mirrors of each
    // other) and lots of positions being invalid (two pieces on one square,
    // adjacent kings, etc.).
    // Usually the first step is to take the wK and bK together. There are just
    // 462 ways legal and not-mirrored ways to place the wK and bK on the board.
    // Once we have placed the wK and bK, there are 62 squares left for the wR
    // Mapping its square from 0..63 to available squares 0..61 can be done like:
    //
    //   wR -= (wR > wK) + (wR > bK);
    //
    // In words: if wR "comes later" than wK, we deduct 1, and the same if wR
    // "comes later" than bK. In case of two same pieces like KRRvK we want to
    // place the two Rs "together". If we have 62 squares left, we can place two
    // Rs "together" in 62 * 61 / 2 ways (we divide by 2 because rooks can be
    // swapped and still get the same position.)
    //
    // In case we have at least 3 unique pieces (inlcuded kings) we encode them
    // together.
    if (entry->numUniquePieces >= 3) {

        int adjust1 =  squares[1] > squares[0];
        int adjust2 = (squares[2] > squares[0]) + (squares[2] > squares[1]);

        // First piece is below a1-h8 diagonal. MapA1D1D4[] maps the b1-d1-d3
        // triangle to 0...5. There are 63 squares for second piece and and 62
        // (mapped to 0...61) for the third.
        if (off_A1H8(squares[0]))
            idx = (   MapA1D1D4[squares[0]]  * 63
                   + (squares[1] - adjust1)) * 62
                   +  squares[2] - adjust2;

        // First piece is on a1-h8 diagonal, second below: map this occurence to
        // 6 to differentiate from the above case, rank_of() maps a1-d4 diagonal
        // to 0...3 and finally MapB1H1H7[] maps the b1-h1-h7 triangle to 0..27.
        else if (off_A1H8(squares[1]))
            idx = (  6 * 63 + rank_of(squares[0]) * 28
                   + MapB1H1H7[squares[1]])       * 62
                   + squares[2] - adjust2;

        // First two pieces are on a1-h8 diagonal, third below
        else if (off_A1H8(squares[2]))
            idx =  6 * 63 * 62 + 4 * 28 * 62
                 +  rank_of(squares[0])        * 7 * 28
                 + (rank_of(squares[1]) - adjust1) * 28
                 +  MapB1H1H7[squares[2]];

        // All 3 pieces on the diagonal a1-h8
        else
            idx = 6 * 63 * 62 + 4 * 28 * 62 + 4 * 7 * 28
                 +  rank_of(squares[0])         * 7 * 6
                 + (rank_of(squares[1]) - adjust1)  * 6
                 + (rank_of(squares[2]) - adjust2);
    } else if (entry->numUniquePieces == 2) {

        bool connectedKings = false;
#ifdef ATOMIC
        connectedKings = connectedKings || entry->variant == ATOMIC_VARIANT;
#endif
#ifdef ANTI
        connectedKings = connectedKings || entry->variant == ANTI_VARIANT;
#endif

        if (connectedKings) {
            int adjust = squares[1] > squares[0];

            if (off_A1H8(squares[0]))
                idx =   MapA1D1D4[squares[0]] * 63
                     + (squares[1] - adjust);

            else if (off_A1H8(squares[1]))
                idx =  6 * 63
                     + rank_of(squares[0]) * 28
                     + MapB1H1H7[squares[1]];

            else
                idx =   6 * 63 + 4 * 28
                     +  rank_of(squares[0]) * 7
                     + (rank_of(squares[1]) - adjust);
        } else
            // We don't have at least 3 unique pieces, like in KRRvKBB, just map
            // the kings.
            idx = MapKK[MapA1D1D4[squares[0]]][squares[1]];

    } else if (entry->minLikeMan == 2) {
        if (Triangle[squares[0]] > Triangle[squares[1]])
            std::swap(squares[0], squares[1]);

        if (file_of(squares[0]) > FILE_D)
            for (int i = 0; i < size; ++i)
                squares[i] ^= 7;

        if (rank_of(squares[0]) > RANK_4)
            for (int i = 0; i < size; ++i)
                squares[i] ^= 070;

        if (off_A1H8(squares[0]) > 0 || (off_A1H8(squares[0]) == 0 && off_A1H8(squares[1]) > 0))
            for (int i = 0; i < size; ++i)
                squares[i] = flipdiag(squares[i]);

        if ((Test45 & squares[1]) && Triangle[squares[0]] == Triangle[squares[1]]) {
            std::swap(squares[0], squares[1]);
            for (int i = 0; i < size; ++i)
                squares[i] = flipdiag(squares[i] ^ 070);
        }

        idx = MapPP[Triangle[squares[0]]][squares[1]];
    } else {
        for (int i = 1; i < d->groupLen[0]; ++i)
            if (Triangle[squares[0]] > Triangle[squares[i]])
                std::swap(squares[0], squares[i]);

        if (file_of(squares[0]) > FILE_D)
            for (int i = 0; i < size; ++i)
                squares[i] ^= 7;

        if (rank_of(squares[0]) > RANK_4)
            for (int i = 0; i < size; ++i)
                squares[i] ^= 070;

        if (off_A1H8(squares[0]) > 0)
            for (int i = 0; i < size; ++i)
                squares[i] = flipdiag(squares[i]);

        for (int i = 1; i < d->groupLen[0]; i++)
            for (int j = i + 1; j < d->groupLen[0]; j++)
                if (MultTwist[squares[i]] > MultTwist[squares[j]])
                    std::swap(squares[i], squares[j]);

        idx = MultIdx[d->groupLen[0] - 1][Triangle[squares[0]]];

        for (int i = 1; i < d->groupLen[0]; ++i)
<<<<<<< HEAD
            idx += Binomial[i - 1][MultTwist[squares[i]]];
=======
            idx += Binomial[i][MultTwist[squares[i]]];
>>>>>>> 42bce3e2
    }

encode_remaining:
    idx *= d->groupIdx[0];
    Square* groupSq = squares + d->groupLen[0];

    // Encode remainig pawns then pieces according to square, in ascending order
    bool remainingPawns = entry->hasPawns && entry->pawnTable.pawnCount[1];

    while (d->groupLen[++next])
    {
        std::sort(groupSq, groupSq + d->groupLen[next]);
        uint64_t n = 0;

        // Map down a square if "comes later" than a square in the previous
        // groups (similar to what done earlier for leading group pieces).
        for (int i = 0; i < d->groupLen[next]; ++i)
        {
            auto f = [&](Square s) { return groupSq[i] > s; };
            auto adjust = std::count_if(squares, groupSq, f);
            n += Binomial[i + 1][groupSq[i] - adjust - 8 * remainingPawns];
        }

        remainingPawns = false;
        idx += n * d->groupIdx[next];
        groupSq += d->groupLen[next];
    }

    // Now that we have the index, decompress the pair and get the score
    return map_score(entry, tbFile, decompress_pairs(d, idx), wdl);
}

// Group together pieces that will be encoded together. The general rule is that
// a group contains pieces of same type and color. The exception is the leading
// group that, in case of positions withouth pawns, can be formed by 3 different
// pieces (default) or by the king pair when there is not a unique piece apart
// from the kings. When there are pawns, pawns are always first in pieces[].
//
// As example KRKN -> KRK + N, KNNK -> KK + NN, KPPKP -> P + PP + K + K
//
// The actual grouping depends on the TB generator and can be inferred from the
// sequence of pieces in piece[] array.
template<typename T>
void set_groups(T& e, PairsData* d, int order[], File f) {

    int n = 0, firstLen = e.hasPawns ? 0 : (e.numUniquePieces >= 3) ? 3 : 2;
    d->groupLen[n] = 1;

    // Number of pieces per group is stored in groupLen[], for instance in KRKN
    // the encoder will default on '111', so groupLen[] will be (3, 1).
    for (int i = 1; i < e.pieceCount; ++i)
        if (--firstLen > 0 || d->pieces[i] == d->pieces[i - 1])
            d->groupLen[n]++;
        else
            d->groupLen[++n] = 1;

    d->groupLen[++n] = 0; // Zero-terminated

    // The sequence in pieces[] defines the groups, but not the order in which
    // they are encoded. If the pieces in a group g can be combined on the board
    // in N(g) different ways, then the position encoding will be of the form:
    //
    //           g1 * N(g2) * N(g3) + g2 * N(g3) + g3
    //
    // This ensures unique encoding for the whole position. The order of the
    // groups is a per-table parameter and could not follow the canonical leading
    // pawns/pieces -> remainig pawns -> remaining pieces. In particular the
    // first group is at order[0] position and the remaining pawns, when present,
    // are at order[1] position.
    bool pp = e.hasPawns && e.pawnTable.pawnCount[1]; // Pawns on both sides
    int next = pp ? 2 : 1;
    int freeSquares = 64 - d->groupLen[0] - (pp ? d->groupLen[1] : 0);
    uint64_t idx = 1;

    for (int k = 0; next < n || k == order[0] || k == order[1]; ++k)
        if (k == order[0]) // Leading pawns or pieces
        {
            d->groupIdx[0] = idx;

            if (e.hasPawns)
                idx *= LeadPawnsSize[d->groupLen[0]][f];
            else if (e.numUniquePieces >= 3)
                idx *= 31332;
            else if (e.numUniquePieces == 2)
                // Standard or Atomic/Giveaway
                idx *= (e.variant == CHESS_VARIANT) ? 462 : 518;
            else if (e.minLikeMan == 2)
                idx *= 278;
            else
                idx *= MultFactor[e.minLikeMan - 1];
        }
        else if (k == order[1]) // Remaining pawns
        {
            d->groupIdx[1] = idx;
            idx *= Binomial[d->groupLen[1]][48 - d->groupLen[0]];
        }
        else // Remainig pieces
        {
            d->groupIdx[next] = idx;
            idx *= Binomial[d->groupLen[next]][freeSquares];
            freeSquares -= d->groupLen[next++];
        }

    d->groupIdx[n] = idx;
}

// In Recursive Pairing each symbol represents a pair of childern symbols. So
// read d->btree[] symbols data and expand each one in his left and right child
// symbol until reaching the leafs that represent the symbol value.
uint8_t set_symlen(PairsData* d, Sym s, std::vector<bool>& visited) {

    visited[s] = true; // We can set it now because tree is acyclic
    Sym sr = d->btree[s].get<LR::Right>();

    if (sr == 0xFFF)
        return 0;

    Sym sl = d->btree[s].get<LR::Left>();

    if (!visited[sl])
        d->symlen[sl] = set_symlen(d, sl, visited);

    if (!visited[sr])
        d->symlen[sr] = set_symlen(d, sr, visited);

    return d->symlen[sl] + d->symlen[sr] + 1;
}

uint8_t* set_sizes(PairsData* d, uint8_t* data) {

    d->flags = *data++;

    if (d->flags & TBFlag::SingleValue) {
        d->blocksNum = d->span =
        d->blockLengthSize = d->sparseIndexSize = 0; // Broken MSVC zero-init
        d->minSymLen = *data++; // Here we store the single value
        return data;
    }

    // groupLen[] is a zero-terminated list of group lengths, the last groupIdx[]
    // element stores the biggest index that is the tb size.
    uint64_t tbSize = d->groupIdx[std::find(d->groupLen, d->groupLen + 7, 0) - d->groupLen];

    d->sizeofBlock = 1ULL << *data++;
    d->span = 1ULL << *data++;
    d->sparseIndexSize = (tbSize + d->span - 1) / d->span; // Round up
    int padding = number<uint8_t, LittleEndian>(data++);
    d->blocksNum = number<uint32_t, LittleEndian>(data); data += sizeof(uint32_t);
    d->blockLengthSize = d->blocksNum + padding; // Padded to ensure SparseIndex[]
                                                 // does not point out of range.
    d->maxSymLen = *data++;
    d->minSymLen = *data++;
    d->lowestSym = (Sym*)data;
    d->base64.resize(d->maxSymLen - d->minSymLen + 1);

    // The canonical code is ordered such that longer symbols (in terms of
    // the number of bits of their Huffman code) have lower numeric value,
    // so that d->lowestSym[i] >= d->lowestSym[i+1] (when read as LittleEndian).
    // Starting from this we compute a base64[] table indexed by symbol length
    // and containing 64 bit values so that d->base64[i] >= d->base64[i+1].
    // See http://www.eecs.harvard.edu/~michaelm/E210/huffman.pdf
    for (int i = d->base64.size() - 2; i >= 0; --i) {
        d->base64[i] = (d->base64[i + 1] + number<Sym, LittleEndian>(&d->lowestSym[i])
                                         - number<Sym, LittleEndian>(&d->lowestSym[i + 1])) / 2;

        assert(d->base64[i] * 2 >= d->base64[i+1]);
    }

    // Now left-shift by an amount so that d->base64[i] gets shifted 1 bit more
    // than d->base64[i+1] and given the above assert condition, we ensure that
    // d->base64[i] >= d->base64[i+1]. Moreover for any symbol s64 of length i
    // and right-padded to 64 bits holds d->base64[i-1] >= s64 >= d->base64[i].
    for (size_t i = 0; i < d->base64.size(); ++i)
        d->base64[i] <<= 64 - i - d->minSymLen; // Right-padding to 64 bits

    data += d->base64.size() * sizeof(Sym);
    d->symlen.resize(number<uint16_t, LittleEndian>(data)); data += sizeof(uint16_t);
    d->btree = (LR*)data;

    // The comrpession scheme used is "Recursive Pairing", that replaces the most
    // frequent adjacent pair of symbols in the source message by a new symbol,
    // reevaluating the frequencies of all of the symbol pairs with respect to
    // the extended alphabet, and then repeating the process.
    // See http://www.larsson.dogma.net/dcc99.pdf
    std::vector<bool> visited(d->symlen.size());

    for (Sym sym = 0; sym < d->symlen.size(); ++sym)
        if (!visited[sym])
            d->symlen[sym] = set_symlen(d, sym, visited);

    return data + d->symlen.size() * sizeof(LR) + (d->symlen.size() & 1);
}

template<typename T>
uint8_t* set_dtz_map(WDLEntry&, T&, uint8_t*, File) { return nullptr; }

template<typename T>
uint8_t* set_dtz_map(DTZEntry&, T& p, uint8_t* data, File maxFile) {

    p.map = data;

    for (File f = FILE_A; f <= maxFile; ++f) {
        if (item(p, 0, f).precomp->flags & TBFlag::Mapped)
            for (int i = 0; i < 4; ++i) { // Sequence like 3,x,x,x,1,x,0,2,x,x
                item(p, 0, f).map_idx[i] = (uint16_t)(data - p.map + 1);
                data += *data + 1;
            }
    }

    return data += (uintptr_t)data & 1; // Word alignment
}

template<typename Entry, typename T>
void do_init(Entry& e, T& p, uint8_t* data) {

    const bool IsWDL = std::is_same<Entry, WDLEntry>::value;

    PairsData* d;

    enum { Split = 1, HasPawns = 2 };

    assert(e.hasPawns        == !!(*data & HasPawns));
    assert((e.key != e.key2) == !!(*data & Split));

    data++; // First byte stores flags

    const int Sides = IsWDL && (e.key != e.key2) ? 2 : 1;
    const File MaxFile = e.hasPawns ? FILE_D : FILE_A;

    bool pp = e.hasPawns && e.pawnTable.pawnCount[1]; // Pawns on both sides

    assert(!pp || e.pawnTable.pawnCount[0]);

    for (File f = FILE_A; f <= MaxFile; ++f) {

        for (int i = 0; i < Sides; i++)
            item(p, i, f).precomp = new PairsData();

        int order[][2] = { { *data & 0xF, pp ? *(data + 1) & 0xF : 0xF },
                           { *data >>  4, pp ? *(data + 1) >>  4 : 0xF } };
        data += 1 + pp;

        for (int k = 0; k < e.pieceCount; ++k, ++data)
            for (int i = 0; i < Sides; i++)
                item(p, i, f).precomp->pieces[k] = Piece(i ? *data >>  4 : *data & 0xF);

        for (int i = 0; i < Sides; ++i)
            set_groups(e, item(p, i, f).precomp, order[i], f);
    }

    data += (uintptr_t)data & 1; // Word alignment

    for (File f = FILE_A; f <= MaxFile; ++f)
        for (int i = 0; i < Sides; i++) {
            data = set_sizes(item(p, i, f).precomp, data);

#ifdef ANTI
            if (!IsWDL && e.variant == ANTI_VARIANT && item(p, i, f).precomp->flags & TBFlag::SingleValue)
                item(p, i, f).precomp->minSymLen = 1;
#endif
        }

    if (!IsWDL)
        data = set_dtz_map(e, p, data, MaxFile);

    for (File f = FILE_A; f <= MaxFile; ++f)
        for (int i = 0; i < Sides; i++) {
            (d = item(p, i, f).precomp)->sparseIndex = (SparseEntry*)data;
            data += d->sparseIndexSize * sizeof(SparseEntry) ;
        }

    for (File f = FILE_A; f <= MaxFile; ++f)
        for (int i = 0; i < Sides; i++) {
            (d = item(p, i, f).precomp)->blockLength = (uint16_t*)data;
            data += d->blockLengthSize * sizeof(uint16_t);
        }

    for (File f = FILE_A; f <= MaxFile; ++f)
        for (int i = 0; i < Sides; i++) {
            data = (uint8_t*)(((uintptr_t)data + 0x3F) & ~0x3F); // 64 byte alignment
            (d = item(p, i, f).precomp)->data = data;
            data += d->blocksNum * d->sizeofBlock;
        }
}

template<typename Entry>
void* init(Entry& e, const Position& pos) {

    const bool IsWDL = std::is_same<Entry, WDLEntry>::value;

    static Mutex mutex;

    // Avoid a thread reads 'ready' == true while another is still in do_init(),
    // this could happen due to compiler reordering.
    if (e.ready.load(std::memory_order_acquire))
        return e.baseAddress;

    std::unique_lock<Mutex> lk(mutex);

    if (e.ready.load(std::memory_order_relaxed)) // Recheck under lock
        return e.baseAddress;

    // Pieces strings in decreasing order for each color, like ("KPP","KR")
    std::string fname, w, b;
    for (PieceType pt = KING; pt >= PAWN; --pt) {
        w += std::string(popcount(pos.pieces(WHITE, pt)), PieceToChar[pt]);
        b += std::string(popcount(pos.pieces(BLACK, pt)), PieceToChar[pt]);
    }

    const uint8_t TB_MAGIC[VARIANT_NB][2][4] = {
        {
            { 0xD7, 0x66, 0x0C, 0xA5 },
            { 0x71, 0xE8, 0x23, 0x5D }
        },
#ifdef ANTI
        {
            { 0xD6, 0xF5, 0x1B, 0x50 },
            { 0xBC, 0x55, 0xBC, 0x21 }
        },
#endif
#ifdef ATOMIC
        {
            { 0x91, 0xA9, 0x5E, 0xEB },
            { 0x55, 0x8D, 0xA4, 0x49 }
        },
#endif
#ifdef CRAZYHOUSE
        {
            { 0xD7, 0x66, 0x0C, 0xA5 },
            { 0x71, 0xE8, 0x23, 0x5D }
        },
#endif
#ifdef HORDE
        {
            { 0xD7, 0x66, 0x0C, 0xA5 },
            { 0x71, 0xE8, 0x23, 0x5D }
        },
#endif
#ifdef KOTH
        {
            { 0xD7, 0x66, 0x0C, 0xA5 },
            { 0x71, 0xE8, 0x23, 0x5D }
        },
#endif
#ifdef RACE
        {
            { 0xD7, 0x66, 0x0C, 0xA5 },
            { 0x71, 0xE8, 0x23, 0x5D }
        },
#endif
#ifdef RELAY
        {
            { 0xD7, 0x66, 0x0C, 0xA5 },
            { 0x71, 0xE8, 0x23, 0x5D }
        },
#endif
#ifdef THREECHECK
        {
            { 0xD7, 0x66, 0x0C, 0xA5 },
            { 0x71, 0xE8, 0x23, 0x5D }
        },
#endif
    };

    fname =  (e.key == pos.material_key() ? w + 'v' + b : b + 'v' + w)
           + (IsWDL ? WdlSuffixes[e.variant] : DtzSuffixes[e.variant]);

    uint8_t* data = TBFile(fname).map(&e.baseAddress, &e.mapping, TB_MAGIC[e.variant][IsWDL]);
    if (data) {
        e.hasPawns ? do_init(e, e.pawnTable, data) : do_init(e, e.pieceTable, data);

#ifdef ANTI
        if (!e.hasPawns) {
            // Recalculate table key.
            std::string w2, b2;
            for (int i = 0; i < e.pieceCount; i++) {
                Piece piece = item(e.pieceTable, WHITE, FILE_A).precomp->pieces[i];
                if (color_of(piece) == WHITE)
                    w2 += PieceToChar[type_of(piece)];
                else
                    b2 += PieceToChar[type_of(piece)];
            }

            Position pos2;
            StateInfo st;
            Key key = pos2.set(w2 + "v" + b2, WHITE, pos.variant(), &st).material_key();

            if (key != e.key)
                std::swap(e.key, e.key2);

            assert(e.key == key);
        }
#endif
    }

    e.ready.store(true, std::memory_order_release);
    return e.baseAddress;
}

template<typename E, typename T = typename Ret<E>::type>
T probe_table(const Position& pos, ProbeState* result, WDLScore wdl = WDLDraw) {

#ifdef ATOMIC
    if (pos.is_atomic()) {
        if (pos.is_atomic_loss())
            return std::is_same<T, WDLScore>::value ? T(WDLLoss) : T(-1);
        if (pos.is_atomic_win())
            return std::is_same<T, WDLScore>::value ? T(WDLWin) : T(1);
    }
#endif

#ifdef ANTI
    if (pos.is_anti()) {
        if (pos.is_anti_loss())
            return std::is_same<T, WDLScore>::value ? T(WDLLoss) : T(-1);
        if (pos.is_anti_win())
            return std::is_same<T, WDLScore>::value ? T(WDLWin) : T(1);
    } else
#endif
    if (!(pos.pieces() ^ pos.pieces(KING)))
        return T(WDLDraw); // KvK

    E* entry = EntryTable.get<E>(pos.material_key());

    if (!entry || !init(*entry, pos))
        return *result = FAIL, T();

    return do_probe_table(pos, entry, wdl, result);
}

#ifdef ANTI
template <bool Threats = false>
WDLScore sprobe_ab(Position &pos, WDLScore alpha, WDLScore beta, ProbeState* result);

WDLScore sprobe_captures(Position &pos, WDLScore alpha, WDLScore beta, ProbeState* result) {

    auto moveList = MoveList<CAPTURES>(pos);
    StateInfo st;

    *result = OK;

    for (const Move& move : moveList) {
        pos.do_move(move, st);
        WDLScore v = -sprobe_ab(pos, -beta, -alpha, result);
        pos.undo_move(move);

        if (*result == FAIL)
            return WDLDraw;

        if (v > alpha) {
            alpha = v;
            if (alpha >= beta)
                break;
        }
    }

    if (moveList.size())
        *result = ZEROING_BEST_MOVE;

    return alpha;
}

template<bool Threats>
WDLScore sprobe_ab(Position &pos, WDLScore alpha, WDLScore beta, ProbeState* result) {

    WDLScore v;
    bool threatFound = false;

    if (popcount(pos.pieces(~pos.side_to_move())) > 1) {
        v = sprobe_captures(pos, alpha, beta, result);
        if (*result == ZEROING_BEST_MOVE || *result == FAIL)
            return v;
    } else {
        auto moveList = MoveList<CAPTURES>(pos);
        if (moveList.size()) {
            *result = ZEROING_BEST_MOVE;
            return WDLLoss;
        }
    }

    if (Threats || popcount(pos.pieces()) >= 6) {
        StateInfo st;
        auto moveList = MoveList<LEGAL>(pos);

        for (const Move& move : moveList) {
            pos.do_move(move, st);
            v = -sprobe_captures(pos, -beta, -alpha, result);
            pos.undo_move(move);

            if (*result == FAIL)
                return WDLDraw;
            else if (*result == ZEROING_BEST_MOVE && v > alpha) {
                threatFound = true;
                alpha = v;
                if (alpha >= beta) {
                    *result = THREAT;
                    return v;
                }
            }
        }
    }

    *result = OK;
    v = probe_table<WDLEntry>(pos, result);

    if (*result == FAIL)
        return WDLDraw;

    if (v > alpha)
        return v;

    if (threatFound)
        *result = THREAT;

    return alpha;
}
#endif

// For a position where the side to move has a winning capture it is not necessary
// to store a winning value so the generator treats such positions as "don't cares"
// and tries to assign to it a value that improves the compression ratio. Similarly,
// if the side to move has a drawing capture, then the position is at least drawn.
// If the position is won, then the TB needs to store a win value. But if the
// position is drawn, the TB may store a loss value if that is better for compression.
// All of this means that during probing, the engine must look at captures and probe
// their results and must probe the position itself. The "best" result of these
// probes is the correct result for the position.
// DTZ table don't store values when a following move is a zeroing winning move
// (winning capture or winning pawn move). Also DTZ store wrong values for positions
// where the best move is an ep-move (even if losing). So in all these cases set
// the state to ZEROING_BEST_MOVE.
template<bool CheckZeroingMoves = false>
WDLScore search(Position& pos, ProbeState* result) {

#ifdef ANTI
    if (pos.is_anti()) {
        return sprobe_ab<CheckZeroingMoves>(pos, WDLLoss, WDLWin, result);
    }
#endif

    WDLScore value, bestValue = WDLLoss;
    StateInfo st;

    auto moveList = MoveList<LEGAL>(pos);
    size_t totalCount = moveList.size(), moveCount = 0;

    for (const Move& move : moveList)
    {
        if (   !pos.capture(move)
            && (!CheckZeroingMoves || type_of(pos.moved_piece(move)) != PAWN))
            continue;

        moveCount++;

        pos.do_move(move, st);
        value = -search(pos, result);
        pos.undo_move(move);

        if (*result == FAIL)
            return WDLDraw;

        if (value > bestValue)
        {
            bestValue = value;

            if (value >= WDLWin)
            {
                *result = ZEROING_BEST_MOVE; // Winning DTZ-zeroing move
                return value;
            }
        }
    }

    // In case we have already searched all the legal moves we don't have to probe
    // the TB because the stored score could be wrong. For instance TB tables
    // do not contain information on position with ep rights, so in this case
    // the result of probe_wdl_table is wrong. Also in case of only capture
    // moves, for instance here 4K3/4q3/6p1/2k5/6p1/8/8/8 w - - 0 7, we have to
    // return with ZEROING_BEST_MOVE set.
    bool noMoreMoves = (moveCount && moveCount == totalCount);

    if (noMoreMoves)
        value = bestValue;
    else
    {
        value = probe_table<WDLEntry>(pos, result);

        if (*result == FAIL)
            return WDLDraw;
    }

    // DTZ stores a "don't care" value if bestValue is a win
    if (bestValue >= value)
        return *result = (   bestValue > WDLDraw
                          || noMoreMoves ? ZEROING_BEST_MOVE : OK), bestValue;

    return *result = OK, value;
}

} // namespace

void Tablebases::init(const std::string& paths, Variant variant) {

    EntryTable.clear();
    MaxCardinality = 0;
    TBFile::Paths = paths;

    if (paths.empty() || paths == "<empty>")
        return;

    // MapB1H1H7[] encodes a square below a1-h8 diagonal to 0..27
    int code = 0;
    for (Square s = SQ_A1; s <= SQ_H8; ++s)
        if (off_A1H8(s) < 0)
            MapB1H1H7[s] = code++;

    // MapA1D1D4[] encodes a square in the a1-d1-d4 triangle to 0..9
    std::vector<Square> diagonal;
    code = 0;
    for (Square s = SQ_A1; s <= SQ_D4; ++s)
        if (off_A1H8(s) < 0 && file_of(s) <= FILE_D)
            MapA1D1D4[s] = code++;

        else if (!off_A1H8(s) && file_of(s) <= FILE_D)
            diagonal.push_back(s);

    // Diagonal squares are encoded as last ones
    for (auto s : diagonal)
        MapA1D1D4[s] = code++;

    // MapKK[] encodes all the 461 possible legal positions of two kings where
    // the first is in the a1-d1-d4 triangle. If the first king is on the a1-d4
    // diagonal, the other one shall not to be above the a1-h8 diagonal.
    std::vector<std::pair<int, Square>> bothOnDiagonal;
    code = 0;
    for (int idx = 0; idx < 10; idx++)
        for (Square s1 = SQ_A1; s1 <= SQ_D4; ++s1)
            if (MapA1D1D4[s1] == idx && (idx || s1 == SQ_B1)) // SQ_B1 is mapped to 0
            {
                for (Square s2 = SQ_A1; s2 <= SQ_H8; ++s2)
                    if ((StepAttacksBB[KING][s1] | s1) & s2)
                        continue; // Illegal position

                    else if (!off_A1H8(s1) && off_A1H8(s2) > 0)
                        continue; // First on diagonal, second above

                    else if (!off_A1H8(s1) && !off_A1H8(s2))
                        bothOnDiagonal.push_back(std::make_pair(idx, s2));

                    else
                        MapKK[idx][s2] = code++;
            }

    // Legal positions with both kings on diagonal are encoded as last ones
    for (auto p : bothOnDiagonal)
        MapKK[p.first][p.second] = code++;

    // Binomial[] stores the Binomial Coefficents using Pascal rule. There
    // are Binomial[k][n] ways to choose k elements from a set of n elements.
    Binomial[0][0] = 1;

    for (int n = 1; n < 64; n++) // Squares
        for (int k = 0; k < 6 && k <= n; ++k) // Pieces
            Binomial[k][n] =  (k > 0 ? Binomial[k - 1][n - 1] : 0)
                            + (k < n ? Binomial[k    ][n - 1] : 0);

    // For antichess (with less than two unique pieces).
    for (int i = 0; i < 5; i++) {
        int s = 0;
        for (int j = 0; j < 10; j++) {
            MultIdx[i][j] = s;
<<<<<<< HEAD
            s += (i == 0) ? 1 : Binomial[i - 1][MultTwist[InvTriangle[j]]];
=======
            s += (i == 0) ? 1 : Binomial[i][MultTwist[InvTriangle[j]]];
>>>>>>> 42bce3e2
        }
        MultFactor[i] = s;
    }

    // MapPawns[s] encodes squares a2-h7 to 0..47. This is the number of possible
    // available squares when the leading one is in 's'. Moreover the pawn with
    // highest MapPawns[] is the leading pawn, the one nearest the edge and,
    // among pawns with same file, the one with lowest rank.
    int availableSquares = 47; // Available squares when lead pawn is in a2

    // Init the tables for the encoding of leading pawns group: with 6-men TB we
    // can have up to 4 leading pawns (KPPPPK).
    for (int leadPawnsCnt = 1; leadPawnsCnt <= 4; ++leadPawnsCnt)
        for (File f = FILE_A; f <= FILE_D; ++f)
        {
            // Restart the index at every file because TB table is splitted
            // by file, so we can reuse the same index for different files.
            int idx = 0;

            // Sum all possible combinations for a given file, starting with
            // the leading pawn on rank 2 and increasing the rank.
            for (Rank r = RANK_2; r <= RANK_7; ++r)
            {
                Square sq = make_square(f, r);

                // Compute MapPawns[] at first pass.
                // If sq is the leading pawn square, any other pawn cannot be
                // below or more toward the edge of sq. There are 47 available
                // squares when sq = a2 and reduced by 2 for any rank increase
                // due to mirroring: sq == a3 -> no a2, h2, so MapPawns[a3] = 45
                if (leadPawnsCnt == 1)
                {
                    MapPawns[sq] = availableSquares--;
                    MapPawns[sq ^ 7] = availableSquares--; // Horizontal flip
                }
                LeadPawnIdx[leadPawnsCnt][sq] = idx;
                idx += Binomial[leadPawnsCnt - 1][MapPawns[sq]];
            }
            // After a file is traversed, store the cumulated per-file index
            LeadPawnsSize[leadPawnsCnt][f] = idx;
        }

#ifdef ANTI
    if (variant == ANTI_VARIANT) {
        for (PieceType p1 = PAWN; p1 <= KING; ++p1) {
<<<<<<< HEAD
            for (PieceType p2 = p1; p2 <= KING; ++p2) {
=======
            for (PieceType p2 = PAWN; p2 <= p1; ++p2) {
>>>>>>> 42bce3e2
                EntryTable.insert({p1}, {p2}, variant);

                for (PieceType p3 = PAWN; p3 <= KING; ++p3)
                    EntryTable.insert({p1, p2}, {p3}, variant);

<<<<<<< HEAD
                for (PieceType p3 = p2; p3 <= KING; ++p3) {
                    for (PieceType p4 = PAWN; p4 <= KING; ++p4) {
                        EntryTable.insert({p1, p2, p3}, {p4}, variant);

                        for (PieceType p5 = p4; p5 <= KING; ++p5)
                            EntryTable.insert({p1, p2, p3}, {p4, p5}, variant);
                    }

                    for (PieceType p4 = p3; p4 <= KING; ++p4) {
                        for (PieceType p5 = PAWN; p5 <= KING; ++p5) {
                            EntryTable.insert({p1, p2, p3, p4}, {p5}, variant);

                            for (PieceType p6 = p5; p6 <= KING; ++p6)
                                EntryTable.insert({p1, p2, p3, p4}, {p5, p6}, variant);
                        }

                        for (PieceType p5 = p4; p5 <= KING; ++p5)
                            for (PieceType p6 = PAWN; p6 <= KING; ++p6)
                                EntryTable.insert({p1, p2, p3, p4, p5}, {p6}, variant);
                    }

                    for (PieceType p4 = p1; p4 <= KING; ++p4)
                        for (PieceType p5 = (p1 == p4) ? p2 : p4; p5 <= KING; ++p5)
                            for (PieceType p6 = (p1 == p4 && p5 == p4) ? p3 : p5; p6 <= KING; ++p6)
                                EntryTable.insert({p1, p2, p3}, {p4, p5, p6}, variant);
                }

                for (PieceType p3 = p1; p3 <= KING; ++p3)
                    for (PieceType p4 = (p1 == p3) ? p2 : p3; p4 <= KING; ++p4)
=======
                for (PieceType p3 = PAWN; p3 <= p2; ++p3) {
                    for (PieceType p4 = PAWN; p4 <= KING; ++p4)
                        EntryTable.insert({p1, p2, p3}, {p4}, variant);
                }

                for (PieceType p3 = PAWN; p3 <= p1; ++p3)
                    for (PieceType p4 = PAWN; p4 <= (p1 == p3 ? p2 : p3); ++p4)
>>>>>>> 42bce3e2
                        EntryTable.insert({p1, p2}, {p3, p4}, variant);
            }
        }
    } else
#endif

    for (PieceType p1 = PAWN; p1 < KING; ++p1) {
        EntryTable.insert({KING, p1}, {KING}, variant);

        for (PieceType p2 = PAWN; p2 <= p1; ++p2) {
            EntryTable.insert({KING, p1, p2}, {KING}, variant);
            EntryTable.insert({KING, p1}, {KING, p2}, variant);

            for (PieceType p3 = PAWN; p3 < KING; ++p3)
                EntryTable.insert({KING, p1, p2}, {KING, p3}, variant);

            for (PieceType p3 = PAWN; p3 <= p2; ++p3) {
                EntryTable.insert({KING, p1, p2, p3}, {KING}, variant);

                for (PieceType p4 = PAWN; p4 <= p3; ++p4)
                    EntryTable.insert({KING, p1, p2, p3, p4}, {KING}, variant);

                for (PieceType p4 = PAWN; p4 < KING; ++p4)
                    EntryTable.insert({KING, p1, p2, p3}, {KING, p4}, variant);
            }

            for (PieceType p3 = PAWN; p3 <= p1; ++p3)
                for (PieceType p4 = PAWN; p4 <= (p1 == p3 ? p2 : p3); ++p4)
                    EntryTable.insert({KING, p1, p2}, {KING, p3, p4}, variant);
        }
    }

    sync_cout << "info string Found " << EntryTable.size() << " tablebases" << sync_endl;
}

// Probe the WDL table for a particular position.
// If *result != FAIL, the probe was successful.
// The return value is from the point of view of the side to move:
// -2 : loss
// -1 : loss, but draw under 50-move rule
//  0 : draw
//  1 : win, but draw under 50-move rule
//  2 : win
WDLScore Tablebases::probe_wdl(Position& pos, ProbeState* result) {

    *result = OK;
    return search(pos, result);
}

// Probe the DTZ table for a particular position.
// If *result != FAIL, the probe was successful.
// The return value is from the point of view of the side to move:
//         n < -100 : loss, but draw under 50-move rule
// -100 <= n < -1   : loss in n ply (assuming 50-move counter == 0)
//         0        : draw
//     1 < n <= 100 : win in n ply (assuming 50-move counter == 0)
//   100 < n        : win, but draw under 50-move rule
//
// The return value n can be off by 1: a return value -n can mean a loss
// in n+1 ply and a return value +n can mean a win in n+1 ply. This
// cannot happen for tables with positions exactly on the "edge" of
// the 50-move rule.
//
// This implies that if dtz > 0 is returned, the position is certainly
// a win if dtz + 50-move-counter <= 99. Care must be taken that the engine
// picks moves that preserve dtz + 50-move-counter <= 99.
//
// If n = 100 immediately after a capture or pawn move, then the position
// is also certainly a win, and during the whole phase until the next
// capture or pawn move, the inequality to be preserved is
// dtz + 50-movecounter <= 100.
//
// In short, if a move is available resulting in dtz + 50-move-counter <= 99,
// then do not accept moves leading to dtz + 50-move-counter == 100.
int Tablebases::probe_dtz(Position& pos, ProbeState* result) {

    *result = OK;
    WDLScore wdl = search<true>(pos, result);

    if (*result == FAIL || wdl == WDLDraw) // DTZ tables don't store draws
        return 0;

    // DTZ stores a 'don't care' value in this case, or even a plain wrong
    // one as in case the best move is a losing ep, so it cannot be probed.
    if (*result == ZEROING_BEST_MOVE)
        return dtz_before_zeroing(wdl);

#ifdef ANTI
    if (pos.pieces(pos.side_to_move()) == pos.pieces(pos.side_to_move(), PAWN))
        return dtz_before_zeroing(wdl);

    if (*result == THREAT && wdl > WDLDraw)
        return wdl == WDLWin ? 2 : 102;
#endif

    int dtz = probe_table<DTZEntry>(pos, result, wdl);

    if (*result == FAIL)
        return 0;

    if (*result != CHANGE_STM)
        return (dtz + 100 * (wdl == WDLCursedLoss || wdl == WDLCursedWin)) * sign_of(wdl);

    // DTZ stores results for the other side, so we need to do a 1-ply search and
    // find the winning move that minimizes DTZ.
    StateInfo st;
    int minDTZ = 0xFFFF;

    for (const Move& move : MoveList<LEGAL>(pos))
    {
        bool zeroing = pos.capture(move) || type_of(pos.moved_piece(move)) == PAWN;

        pos.do_move(move, st);

        // For zeroing moves we want the dtz of the move _before_ doing it,
        // otherwise we will get the dtz of the next move sequence. Search the
        // position after the move to get the score sign (because even in a
        // winning position we could make a losing capture or going for a draw).
        dtz = zeroing ? -dtz_before_zeroing(search(pos, result))
                      : -probe_dtz(pos, result);

        pos.undo_move(move);

        if (*result == FAIL)
            return 0;

        // Convert result from 1-ply search. Zeroing moves are already accounted
        // by dtz_before_zeroing() that returns the DTZ of the previous move.
        if (!zeroing)
            dtz += sign_of(dtz);

        // Skip the draws and if we are winning only pick positive dtz
        if (dtz < minDTZ && sign_of(dtz) == sign_of(wdl))
            minDTZ = dtz;
    }

    // Special handle a mate position, when there are no legal moves, in this
    // case return value is somewhat arbitrary, so stick to the original TB code
    // that returns -1 in this case.
    return minDTZ == 0xFFFF ? -1 : minDTZ;
}

// Check whether there has been at least one repetition of positions
// since the last capture or pawn move.
static int has_repeated(StateInfo *st)
{
    while (1) {
        int i = 4, e = std::min(st->rule50, st->pliesFromNull);

        if (e < i)
            return 0;

        StateInfo *stp = st->previous->previous;

        do {
            stp = stp->previous->previous;

            if (stp->key == st->key)
                return 1;

            i += 2;
        } while (i <= e);

        st = st->previous;
    }
}

// Use the DTZ tables to filter out moves that don't preserve the win or draw.
// If the position is lost, but DTZ is fairly high, only keep moves that
// maximise DTZ.
//
// A return value false indicates that not all probes were successful and that
// no moves were filtered out.
bool Tablebases::root_probe(Position& pos, Search::RootMoves& rootMoves, Value& score)
{
#ifdef KOTH
    if (pos.is_koth()) return false;
#endif
#ifdef RACE
    if (pos.is_race()) return false;
#endif
#ifdef THREECHECK
    if (pos.is_three_check()) return false;
#endif
#ifdef HORDE
    if (pos.is_horde()) return false;
#endif
#ifdef ATOMIC
    if (pos.is_atomic()) return false;
#endif
#ifdef ANTI
    if (pos.is_anti()) return false;
#endif
#ifdef CRAZYHOUSE
    if (pos.is_house()) return false;
#endif

    ProbeState result;
    int dtz = probe_dtz(pos, &result);

    if (result == FAIL)
        return false;

    StateInfo st;

    // Probe each move
    for (size_t i = 0; i < rootMoves.size(); ++i) {
        Move move = rootMoves[i].pv[0];
        pos.do_move(move, st);
        int v = 0;

        if (pos.checkers() && dtz > 0) {
            ExtMove s[MAX_MOVES];

            if (generate<LEGAL>(pos, s) == s)
                v = 1;
        }

        if (!v) {
            if (st.rule50 != 0) {
                v = -probe_dtz(pos, &result);

                if (v > 0)
                    ++v;
                else if (v < 0)
                    --v;
            } else {
                v = -probe_wdl(pos, &result);
                v = dtz_before_zeroing(WDLScore(v));
            }
        }

        pos.undo_move(move);

        if (result == FAIL)
            return false;

        rootMoves[i].score = (Value)v;
    }

    // Obtain 50-move counter for the root position.
    // In Stockfish there seems to be no clean way, so we do it like this:
    int cnt50 = st.previous->rule50;

    // Use 50-move counter to determine whether the root position is
    // won, lost or drawn.
    int wdl = 0;

    if (dtz > 0)
        wdl = (dtz + cnt50 <= 100) ? 2 : 1;
    else if (dtz < 0)
        wdl = (-dtz + cnt50 <= 100) ? -2 : -1;

    // Determine the score to report to the user.
    score = WDL_to_value[wdl + 2];

    // If the position is winning or losing, but too few moves left, adjust the
    // score to show how close it is to winning or losing.
    // NOTE: int(PawnValueEg) is used as scaling factor in score_to_uci().
    if (wdl == 1 && dtz <= 100)
        score = (Value)(((200 - dtz - cnt50) * int(PawnValueEg)) / 200);
    else if (wdl == -1 && dtz >= -100)
        score = -(Value)(((200 + dtz - cnt50) * int(PawnValueEg)) / 200);

    // Now be a bit smart about filtering out moves.
    size_t j = 0;

    if (dtz > 0) { // winning (or 50-move rule draw)
        int best = 0xffff;

        for (size_t i = 0; i < rootMoves.size(); ++i) {
            int v = rootMoves[i].score;

            if (v > 0 && v < best)
                best = v;
        }

        int max = best;

        // If the current phase has not seen repetitions, then try all moves
        // that stay safely within the 50-move budget, if there are any.
        if (!has_repeated(st.previous) && best + cnt50 <= 99)
            max = 99 - cnt50;

        for (size_t i = 0; i < rootMoves.size(); ++i) {
            int v = rootMoves[i].score;

            if (v > 0 && v <= max)
                rootMoves[j++] = rootMoves[i];
        }
    } else if (dtz < 0) { // losing (or 50-move rule draw)
        int best = 0;

        for (size_t i = 0; i < rootMoves.size(); ++i) {
            int v = rootMoves[i].score;

            if (v < best)
                best = v;
        }

        // Try all moves, unless we approach or have a 50-move rule draw.
        if (-best * 2 + cnt50 < 100)
            return true;

        for (size_t i = 0; i < rootMoves.size(); ++i) {
            if (rootMoves[i].score == best)
                rootMoves[j++] = rootMoves[i];
        }
    } else { // drawing
        // Try all moves that preserve the draw.
        for (size_t i = 0; i < rootMoves.size(); ++i) {
            if (rootMoves[i].score == 0)
                rootMoves[j++] = rootMoves[i];
        }
    }

    rootMoves.resize(j, Search::RootMove(MOVE_NONE));

    return true;
}

// Use the WDL tables to filter out moves that don't preserve the win or draw.
// This is a fallback for the case that some or all DTZ tables are missing.
//
// A return value false indicates that not all probes were successful and that
// no moves were filtered out.
bool Tablebases::root_probe_wdl(Position& pos, Search::RootMoves& rootMoves, Value& score)
{
#ifdef KOTH
    if (pos.is_koth()) return false;
#endif
#ifdef RACE
    if (pos.is_race()) return false;
#endif
#ifdef THREECHECK
    if (pos.is_three_check()) return false;
#endif
#ifdef HORDE
    if (pos.is_horde()) return false;
#endif
#ifdef ATOMIC
    if (pos.is_atomic()) return false;
#endif
#ifdef ANTI
    if (pos.is_anti()) return false;
#endif
#ifdef CRAZYHOUSE
    if (pos.is_house()) return false;
#endif

    ProbeState result;

    WDLScore wdl = Tablebases::probe_wdl(pos, &result);

    if (result == FAIL)
        return false;

    score = WDL_to_value[wdl + 2];

    StateInfo st;

    int best = WDLLoss;

    // Probe each move
    for (size_t i = 0; i < rootMoves.size(); ++i) {
        Move move = rootMoves[i].pv[0];
        pos.do_move(move, st);
        WDLScore v = -Tablebases::probe_wdl(pos, &result);
        pos.undo_move(move);

        if (result == FAIL)
            return false;

        rootMoves[i].score = (Value)v;

        if (v > best)
            best = v;
    }

    size_t j = 0;

    for (size_t i = 0; i < rootMoves.size(); ++i) {
        if (rootMoves[i].score == best)
            rootMoves[j++] = rootMoves[i];
    }

    rootMoves.resize(j, Search::RootMove(MOVE_NONE));

    return true;
}<|MERGE_RESOLUTION|>--- conflicted
+++ resolved
@@ -238,19 +238,6 @@
 struct DTZEntry : public TBEntry {
     DTZEntry(const WDLEntry& wdl);
    ~DTZEntry();
-<<<<<<< HEAD
-
-    void* baseAddress;
-    uint64_t mapping;
-    Key key;
-    Key key2;
-    int pieceCount;
-    bool hasPawns;
-    int numUniquePieces;
-    int minLikeMan;
-    Variant variant;
-=======
->>>>>>> 42bce3e2
     union {
         DTZEntryPiece pieceTable;
         DTZEntryPawn  pawnTable;
@@ -1142,11 +1129,7 @@
         idx = MultIdx[d->groupLen[0] - 1][Triangle[squares[0]]];
 
         for (int i = 1; i < d->groupLen[0]; ++i)
-<<<<<<< HEAD
-            idx += Binomial[i - 1][MultTwist[squares[i]]];
-=======
             idx += Binomial[i][MultTwist[squares[i]]];
->>>>>>> 42bce3e2
     }
 
 encode_remaining:
@@ -1818,11 +1801,7 @@
         int s = 0;
         for (int j = 0; j < 10; j++) {
             MultIdx[i][j] = s;
-<<<<<<< HEAD
-            s += (i == 0) ? 1 : Binomial[i - 1][MultTwist[InvTriangle[j]]];
-=======
             s += (i == 0) ? 1 : Binomial[i][MultTwist[InvTriangle[j]]];
->>>>>>> 42bce3e2
         }
         MultFactor[i] = s;
     }
@@ -1868,47 +1847,12 @@
 #ifdef ANTI
     if (variant == ANTI_VARIANT) {
         for (PieceType p1 = PAWN; p1 <= KING; ++p1) {
-<<<<<<< HEAD
-            for (PieceType p2 = p1; p2 <= KING; ++p2) {
-=======
             for (PieceType p2 = PAWN; p2 <= p1; ++p2) {
->>>>>>> 42bce3e2
                 EntryTable.insert({p1}, {p2}, variant);
 
                 for (PieceType p3 = PAWN; p3 <= KING; ++p3)
                     EntryTable.insert({p1, p2}, {p3}, variant);
 
-<<<<<<< HEAD
-                for (PieceType p3 = p2; p3 <= KING; ++p3) {
-                    for (PieceType p4 = PAWN; p4 <= KING; ++p4) {
-                        EntryTable.insert({p1, p2, p3}, {p4}, variant);
-
-                        for (PieceType p5 = p4; p5 <= KING; ++p5)
-                            EntryTable.insert({p1, p2, p3}, {p4, p5}, variant);
-                    }
-
-                    for (PieceType p4 = p3; p4 <= KING; ++p4) {
-                        for (PieceType p5 = PAWN; p5 <= KING; ++p5) {
-                            EntryTable.insert({p1, p2, p3, p4}, {p5}, variant);
-
-                            for (PieceType p6 = p5; p6 <= KING; ++p6)
-                                EntryTable.insert({p1, p2, p3, p4}, {p5, p6}, variant);
-                        }
-
-                        for (PieceType p5 = p4; p5 <= KING; ++p5)
-                            for (PieceType p6 = PAWN; p6 <= KING; ++p6)
-                                EntryTable.insert({p1, p2, p3, p4, p5}, {p6}, variant);
-                    }
-
-                    for (PieceType p4 = p1; p4 <= KING; ++p4)
-                        for (PieceType p5 = (p1 == p4) ? p2 : p4; p5 <= KING; ++p5)
-                            for (PieceType p6 = (p1 == p4 && p5 == p4) ? p3 : p5; p6 <= KING; ++p6)
-                                EntryTable.insert({p1, p2, p3}, {p4, p5, p6}, variant);
-                }
-
-                for (PieceType p3 = p1; p3 <= KING; ++p3)
-                    for (PieceType p4 = (p1 == p3) ? p2 : p3; p4 <= KING; ++p4)
-=======
                 for (PieceType p3 = PAWN; p3 <= p2; ++p3) {
                     for (PieceType p4 = PAWN; p4 <= KING; ++p4)
                         EntryTable.insert({p1, p2, p3}, {p4}, variant);
@@ -1916,7 +1860,6 @@
 
                 for (PieceType p3 = PAWN; p3 <= p1; ++p3)
                     for (PieceType p4 = PAWN; p4 <= (p1 == p3 ? p2 : p3); ++p4)
->>>>>>> 42bce3e2
                         EntryTable.insert({p1, p2}, {p3, p4}, variant);
             }
         }
