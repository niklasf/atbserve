/*
  Stockfish, a UCI chess playing engine derived from Glaurung 2.1
  Copyright (c) 2013 Ronald de Man
  Copyright (C) 2016-2017 Marco Costalba, Lucas Braesch

  Stockfish is free software: you can redistribute it and/or modify
  it under the terms of the GNU General Public License as published by
  the Free Software Foundation, either version 3 of the License, or
  (at your option) any later version.

  Stockfish is distributed in the hope that it will be useful,
  but WITHOUT ANY WARRANTY; without even the implied warranty of
  MERCHANTABILITY or FITNESS FOR A PARTICULAR PURPOSE.  See the
  GNU General Public License for more details.

  You should have received a copy of the GNU General Public License
  along with this program.  If not, see <http://www.gnu.org/licenses/>.
*/

#include <algorithm>
#include <atomic>
#include <cstdint>
#include <cstring>   // For std::memset
#include <deque>
#include <fstream>
#include <iostream>
#include <list>
#include <sstream>
#include <type_traits>

#include "../bitboard.h"
#include "../movegen.h"
#include "../position.h"
#include "../search.h"
#include "../thread_win32.h"
#include "../types.h"

#include "tbprobe.h"

#ifndef _WIN32
#include <fcntl.h>
#include <unistd.h>
#include <sys/mman.h>
#include <sys/stat.h>
#else
#define WIN32_LEAN_AND_MEAN
#define NOMINMAX
#include <windows.h>
#endif

using namespace Tablebases;

int Tablebases::MaxCardinality;

namespace {

const char* WdlSuffixes[SUBVARIANT_NB] = {
    ".rtbw",
#ifdef ANTI
    ".gtbw",
#endif
#ifdef ATOMIC
    ".atbw",
#endif
#ifdef CRAZYHOUSE
    nullptr,
#endif
#ifdef HORDE
    nullptr,
#endif
#ifdef KOTH
    nullptr,
#endif
#ifdef LOSERS
    nullptr,
#endif
#ifdef RACE
    nullptr,
#endif
#ifdef RELAY
    nullptr,
#endif
#ifdef THREECHECK
    nullptr,
#endif
#ifdef SUICIDE
    ".stbw",
#endif
#ifdef BUGHOUSE
    nullptr,
#endif
#ifdef LOOP
    nullptr,
#endif
};

const char* PawnlessWdlSuffixes[SUBVARIANT_NB] = {
    nullptr,
#ifdef ANTI
    ".stbw",
#endif
#ifdef ATOMIC
    nullptr,
#endif
#ifdef CRAZYHOUSE
    nullptr,
#endif
#ifdef HORDE
    nullptr,
#endif
#ifdef KOTH
    nullptr,
#endif
#ifdef LOSERS
    nullptr,
#endif
#ifdef RACE
    nullptr,
#endif
#ifdef RELAY
    nullptr,
#endif
#ifdef THREECHECK
    nullptr,
#endif
#ifdef SUICIDE
    ".gtbw",
#endif
#ifdef BUGHOUSE
    nullptr,
#endif
#ifdef LOOP
    nullptr,
#endif
};

const char* DtzSuffixes[SUBVARIANT_NB] = {
    ".rtbz",
#ifdef ANTI
    ".gtbz",
#endif
#ifdef ATOMIC
    ".atbz",
#endif
#ifdef CRAZYHOUSE
    nullptr,
#endif
#ifdef HORDE
    nullptr,
#endif
#ifdef KOTH
    nullptr,
#endif
#ifdef LOSERS
    nullptr,
#endif
#ifdef RACE
    nullptr,
#endif
#ifdef RELAY
    nullptr,
#endif
#ifdef THREECHECK
    nullptr,
#endif
#ifdef SUICIDE
    ".stbz",
#endif
#ifdef BUGHOUSE
    nullptr,
#endif
#ifdef LOOP
    nullptr,
#endif
};

const char* PawnlessDtzSuffixes[SUBVARIANT_NB] = {
    nullptr,
#ifdef ANTI
    ".stbz",
#endif
#ifdef ATOMIC
    nullptr,
#endif
#ifdef CRAZYHOUSE
    nullptr,
#endif
#ifdef HORDE
    nullptr,
#endif
#ifdef KOTH
    nullptr,
#endif
#ifdef LOSERS
    nullptr,
#endif
#ifdef RACE
    nullptr,
#endif
#ifdef RELAY
    nullptr,
#endif
#ifdef THREECHECK
    nullptr,
#endif
#ifdef SUICIDE
    ".gtbz",
#endif
#ifdef BUGHOUSE
    nullptr,
#endif
#ifdef LOOP
    nullptr,
#endif
};

// Each table has a set of flags: all of them refer to DTZ tables, the last one to WDL tables
enum TBFlag { STM = 1, Mapped = 2, WinPlies = 4, LossPlies = 8, SingleValue = 128 };

inline WDLScore operator-(WDLScore d) { return WDLScore(-int(d)); }
inline Square operator^=(Square& s, int i) { return s = Square(int(s) ^ i); }
inline Square operator^(Square s, int i) { return Square(int(s) ^ i); }

// DTZ tables don't store valid scores for moves that reset the rule50 counter
// like captures and pawn moves but we can easily recover the correct dtz of the
// previous move if we know the position's WDL score.
int dtz_before_zeroing(WDLScore wdl) {
    return wdl == WDLWin         ?  1   :
           wdl == WDLCursedWin   ?  101 :
           wdl == WDLBlessedLoss ? -101 :
           wdl == WDLLoss        ? -1   : 0;
}

// Return the sign of a number (-1, 0, 1)
template <typename T> int sign_of(T val) {
    return (T(0) < val) - (val < T(0));
}

// Numbers in little endian used by sparseIndex[] to point into blockLength[]
struct SparseEntry {
    char block[4];   // Number of block
    char offset[2];  // Offset within the block
};

static_assert(sizeof(SparseEntry) == 6, "SparseEntry must be 6 bytes");

typedef uint16_t Sym; // Huffman symbol

struct LR {
    enum Side { Left, Right, Value };

    uint8_t lr[3]; // The first 12 bits is the left-hand symbol, the second 12
                   // bits is the right-hand symbol. If symbol has length 1,
                   // then the first byte is the stored value.
    template<Side S>
    Sym get() {
        return S == Left  ? ((lr[1] & 0xF) << 8) | lr[0] :
               S == Right ?  (lr[2] << 4) | (lr[1] >> 4) :
               S == Value ?   lr[0] : (assert(false), Sym(-1));
    }
};

static_assert(sizeof(LR) == 3, "LR tree entry must be 3 bytes");

const int TBPIECES = 6;

struct PairsData {
    int flags;
    size_t sizeofBlock;            // Block size in bytes
    size_t span;                   // About every span values there is a SparseIndex[] entry
    int blocksNum;                 // Number of blocks in the TB file
    int maxSymLen;                 // Maximum length in bits of the Huffman symbols
    int minSymLen;                 // Minimum length in bits of the Huffman symbols
    Sym* lowestSym;                // lowestSym[l] is the symbol of length l with the lowest value
    LR* btree;                     // btree[sym] stores the left and right symbols that expand sym
    uint16_t* blockLength;         // Number of stored positions (minus one) for each block: 1..65536
    int blockLengthSize;           // Size of blockLength[] table: padded so it's bigger than blocksNum
    SparseEntry* sparseIndex;      // Partial indices into blockLength[]
    size_t sparseIndexSize;        // Size of SparseIndex[] table
    uint8_t* data;                 // Start of Huffman compressed data
    std::vector<uint64_t> base64;  // base64[l - min_sym_len] is the 64bit-padded lowest symbol of length l
    std::vector<uint8_t> symlen;   // Number of values (-1) represented by a given Huffman symbol: 1..256
    Piece pieces[TBPIECES];        // Position pieces: the order of pieces defines the groups
    uint64_t groupIdx[TBPIECES+1]; // Start index used for the encoding of the group's pieces
    int groupLen[TBPIECES+1];      // Number of pieces in a given group: KRKN -> (3, 1)
};

// Helper struct to avoid manually defining entry copy constructor as we
// should because the default one is not compatible with std::atomic_bool.
struct Atomic {
    Atomic() = default;
    Atomic(const Atomic& e) { ready = e.ready.load(); } // MSVC 2013 wants assignment within body
    std::atomic_bool ready;
};

// We define types for the different parts of the WLDEntry and DTZEntry with
// corresponding specializations for pieces or pawns.

struct WLDEntryPiece {
    PairsData* precomp;
};

struct WDLEntryPawn {
    uint8_t pawnCount[2];     // [Lead color / other color]
    WLDEntryPiece file[2][4]; // [wtm / btm][FILE_A..FILE_D]
};

struct DTZEntryPiece {
    PairsData* precomp;
    uint16_t map_idx[4]; // WDLWin, WDLLoss, WDLCursedWin, WDLBlessedLoss
    uint8_t* map;
};

struct DTZEntryPawn {
    uint8_t pawnCount[2];
    DTZEntryPiece file[4];
    uint8_t* map;
};

struct TBEntry : public Atomic {
    void* baseAddress;
    uint64_t mapping;
    Key key;
    Key key2;
    int pieceCount;
    bool hasPawns;
    int numUniquePieces;
    int minLikeMan;
    Variant variant;
};

// Now the main types: WDLEntry and DTZEntry
struct WDLEntry : public TBEntry {
    WDLEntry(const std::string& code, Variant v);
   ~WDLEntry();
    union {
        WLDEntryPiece pieceTable[2]; // [wtm / btm]
        WDLEntryPawn  pawnTable;
    };
};

struct DTZEntry : public TBEntry {
    DTZEntry(const WDLEntry& wdl);
   ~DTZEntry();
    union {
        DTZEntryPiece pieceTable;
        DTZEntryPawn  pawnTable;
    };
};

typedef decltype(WDLEntry::pieceTable) WDLPieceTable;
typedef decltype(DTZEntry::pieceTable) DTZPieceTable;
typedef decltype(WDLEntry::pawnTable ) WDLPawnTable;
typedef decltype(DTZEntry::pawnTable ) DTZPawnTable;

auto item(WDLPieceTable& e, int stm, int  ) -> decltype(e[stm])& { return e[stm]; }
auto item(DTZPieceTable& e, int    , int  ) -> decltype(e)& { return e; }
auto item(WDLPawnTable&  e, int stm, int f) -> decltype(e.file[stm][f])& { return e.file[stm][f]; }
auto item(DTZPawnTable&  e, int    , int f) -> decltype(e.file[f])& { return e.file[f]; }

template<typename E> struct Ret { typedef int type; };
template<> struct Ret<WDLEntry> { typedef WDLScore type; };

int MapPawns[SQUARE_NB];
int MapB1H1H7[SQUARE_NB];
int MapA1D1D4[SQUARE_NB];
int MapKK[10][SQUARE_NB]; // [MapA1D1D4][SQUARE_NB]

// Comparison function to sort leading pawns in ascending MapPawns[] order
bool pawns_comp(Square i, Square j) { return MapPawns[i] < MapPawns[j]; }
int off_A1H8(Square sq) { return int(rank_of(sq)) - file_of(sq); }
Square flipdiag(Square square) { return Square(((square >> 3) | (square << 3)) & 63); }

const Value WDL_to_value[] = {
   -VALUE_MATE + MAX_PLY + 1,
    VALUE_DRAW - 2,
    VALUE_DRAW,
    VALUE_DRAW + 2,
    VALUE_MATE - MAX_PLY - 1
};

const std::string PieceToChar = " PNBRQK  pnbrqk";

int Binomial[6][SQUARE_NB];    // [k][n] k elements from a set of n elements
int LeadPawnIdx[5][SQUARE_NB]; // [leadPawnsCnt][SQUARE_NB]
int LeadPawnsSize[5][4];       // [leadPawnsCnt][FILE_A..FILE_D]

const int Triangle[SQUARE_NB] = {
    6, 0, 1, 2, 2, 1, 0, 6,
    0, 7, 3, 4, 4, 3, 7, 0,
    1, 3, 8, 5, 5, 8, 3, 1,
    2, 4, 5, 9, 9, 5, 4, 2,
    2, 4, 5, 9, 9, 5, 4, 2,
    1, 3, 8, 5, 5, 8, 3, 1,
    0, 7, 3, 4, 4, 3, 7, 0,
    6, 0, 1, 2, 2, 1, 0, 6
};

const int MapPP[10][SQUARE_NB] = {
    {  0, -1,  1,  2,  3,  4,  5,  6,
       7,  8,  9, 10, 11, 12, 13, 14,
      15, 16, 17, 18, 19, 20, 21, 22,
      23, 24, 25, 26, 27, 28, 29, 30,
      31, 32, 33, 34, 35, 36, 37, 38,
      39, 40, 41, 42, 43, 44, 45, 46,
      -1, 47, 48, 49, 50, 51, 52, 53,
      54, 55, 56, 57, 58, 59, 60, 61 },
    { 62, -1, -1, 63, 64, 65, -1, 66,
      -1, 67, 68, 69, 70, 71, 72, -1,
      73, 74, 75, 76, 77, 78, 79, 80,
      81, 82, 83, 84, 85, 86, 87, 88,
      89, 90, 91, 92, 93, 94, 95, 96,
      -1, 97, 98, 99,100,101,102,103,
      -1,104,105,106,107,108,109, -1,
     110, -1,111,112,113,114, -1,115 },
    {116, -1, -1, -1,117, -1, -1,118,
      -1,119,120,121,122,123,124, -1,
      -1,125,126,127,128,129,130, -1,
     131,132,133,134,135,136,137,138,
      -1,139,140,141,142,143,144,145,
      -1,146,147,148,149,150,151, -1,
      -1,152,153,154,155,156,157, -1,
     158, -1, -1,159,160, -1, -1,161 },
    {162, -1, -1, -1, -1, -1, -1,163,
      -1,164, -1,165,166,167,168, -1,
      -1,169,170,171,172,173,174, -1,
      -1,175,176,177,178,179,180, -1,
      -1,181,182,183,184,185,186, -1,
      -1, -1,187,188,189,190,191, -1,
      -1,192,193,194,195,196,197, -1,
     198, -1, -1, -1, -1, -1, -1,199 },
    {200, -1, -1, -1, -1, -1, -1,201,
      -1,202, -1, -1,203, -1,204, -1,
      -1, -1,205,206,207,208, -1, -1,
      -1,209,210,211,212,213,214, -1,
      -1, -1,215,216,217,218,219, -1,
      -1, -1,220,221,222,223, -1, -1,
      -1,224, -1,225,226, -1,227, -1,
     228, -1, -1, -1, -1, -1, -1,229 },
    {230, -1, -1, -1, -1, -1, -1,231,
      -1,232, -1, -1, -1, -1,233, -1,
      -1, -1,234, -1,235,236, -1, -1,
      -1, -1,237,238,239,240, -1, -1,
      -1, -1, -1,241,242,243, -1, -1,
      -1, -1,244,245,246,247, -1, -1,
      -1,248, -1, -1, -1, -1,249, -1,
     250, -1, -1, -1, -1, -1, -1,251 },
    { -1, -1, -1, -1, -1, -1, -1,259,
      -1,252, -1, -1, -1, -1,260, -1,
      -1, -1,253, -1, -1,261, -1, -1,
      -1, -1, -1,254,262, -1, -1, -1,
      -1, -1, -1, -1,255, -1, -1, -1,
      -1, -1, -1, -1, -1,256, -1, -1,
      -1, -1, -1, -1, -1, -1,257, -1,
      -1, -1, -1, -1, -1, -1, -1,258 },
    { -1, -1, -1, -1, -1, -1, -1, -1,
      -1, -1, -1, -1, -1, -1,268, -1,
      -1, -1,263, -1, -1,269, -1, -1,
      -1, -1, -1,264,270, -1, -1, -1,
      -1, -1, -1, -1,265, -1, -1, -1,
      -1, -1, -1, -1, -1,266, -1, -1,
      -1, -1, -1, -1, -1, -1,267, -1,
      -1, -1, -1, -1, -1, -1, -1, -1 },
    { -1, -1, -1, -1, -1, -1, -1, -1,
      -1, -1, -1, -1, -1, -1, -1, -1,
      -1, -1, -1, -1, -1,274, -1, -1,
      -1, -1, -1,271,275, -1, -1, -1,
      -1, -1, -1, -1,272, -1, -1, -1,
      -1, -1, -1, -1, -1,273, -1, -1,
      -1, -1, -1, -1, -1, -1, -1, -1,
      -1, -1, -1, -1, -1, -1, -1, -1 },
    { -1, -1, -1, -1, -1, -1, -1, -1,
      -1, -1, -1, -1, -1, -1, -1, -1,
      -1, -1, -1, -1, -1, -1, -1, -1,
      -1, -1, -1, -1,277, -1, -1, -1,
      -1, -1, -1, -1,276, -1, -1, -1,
      -1, -1, -1, -1, -1, -1, -1, -1,
      -1, -1, -1, -1, -1, -1, -1, -1,
      -1, -1, -1, -1, -1, -1, -1, -1 }
};

const int MultTwist[] = {
    15, 63, 55, 47, 40, 48, 56, 12,
    62, 11, 39, 31, 24, 32,  8, 57,
    54, 38,  7, 23, 16,  4, 33, 49,
    46, 30, 22,  3,  0, 17, 25, 41,
    45, 29, 21,  2,  1, 18, 26, 42,
    53, 37,  6, 20, 19,  5, 34, 50,
    61, 10, 36, 28, 27, 35,  9, 58,
    14, 60, 52, 44, 43, 51, 59, 13
};

const Bitboard Test45 = 0x1030700000000ULL; // A5-C5-A7 triangle
const int InvTriangle[] = { 1, 2, 3, 10, 11, 19, 0, 9, 18, 27 };
int MultIdx[5][10];
int MultFactor[5];

enum { BigEndian, LittleEndian };

template<typename T, int Half = sizeof(T) / 2, int End = sizeof(T) - 1>
inline void swap_byte(T& x)
{
    char tmp, *c = (char*)&x;
    for (int i = 0; i < Half; ++i)
        tmp = c[i], c[i] = c[End - i], c[End - i] = tmp;
}
template<> inline void swap_byte<uint8_t, 0, 0>(uint8_t&) {}

template<typename T, int LE> T number(void* addr)
{
    const union { uint32_t i; char c[4]; } Le = { 0x01020304 };
    const bool IsLittleEndian = (Le.c[0] == 4);

    T v;

    if ((uintptr_t)addr & (alignof(T) - 1)) // Unaligned pointer (very rare)
        std::memcpy(&v, addr, sizeof(T));
    else
        v = *((T*)addr);

    if (LE != IsLittleEndian)
        swap_byte(v);
    return v;
}

class HashTable {

    typedef std::pair<WDLEntry*, DTZEntry*> EntryPair;
    typedef std::pair<Key, EntryPair> Entry;

#ifdef ANTI
    static const int TBHASHBITS = 12;
#else
    static const int TBHASHBITS = 10;
#endif

#if defined(ANTI)
    static const int HSHMAX     = 14;
#elif defined(ATOMIC)
    static const int HSHMAX     = 8;
#else
    static const int HSHMAX     = 5;
#endif

    Entry hashTable[1 << TBHASHBITS][HSHMAX];

    std::deque<WDLEntry> wdlTable;
    std::deque<DTZEntry> dtzTable;

    void insert(Key key, WDLEntry* wdl, DTZEntry* dtz) {
        Entry* entry = hashTable[key >> (64 - TBHASHBITS)];

        for (int i = 0; i < HSHMAX; ++i, ++entry)
            if (!entry->second.first || entry->first == key) {
                *entry = std::make_pair(key, std::make_pair(wdl, dtz));
                return;
            }

        std::cerr << "HSHMAX too low!" << std::endl;
        exit(1);
    }

public:
    template<typename E, int I = std::is_same<E, WDLEntry>::value ? 0 : 1>
    E* get(Key key) {
      Entry* entry = hashTable[key >> (64 - TBHASHBITS)];

      for (int i = 0; i < HSHMAX; ++i, ++entry)
          if (entry->first == key)
              return std::get<I>(entry->second);

      return nullptr;
  }

  void clear() {
      std::memset(hashTable, 0, sizeof(hashTable));
      wdlTable.clear();
      dtzTable.clear();
  }
  size_t size() const { return wdlTable.size(); }
  void insert(const std::vector<PieceType>& w, const std::vector<PieceType>& b, Variant variant);
};

HashTable EntryTable;

class TBFile : public std::ifstream {

    std::string fname;

public:
    // Look for and open the file among the Paths directories where the .rtbw
    // and .rtbz files can be found. Multiple directories are separated by ";"
    // on Windows and by ":" on Unix-based operating systems.
    //
    // Example:
    // C:\tb\wdl345;C:\tb\wdl6;D:\tb\dtz345;D:\tb\dtz6
    static std::string Paths;

    TBFile(const std::string& f) {

#ifndef _WIN32
        const char SepChar = ':';
#else
        const char SepChar = ';';
#endif
        std::stringstream ss(Paths);
        std::string path;

        while (std::getline(ss, path, SepChar)) {
            fname = path + "/" + f;
            std::ifstream::open(fname);
            if (is_open())
                return;
        }
    }

    // Memory map the file and check it. File should be already open and will be
    // closed after mapping.
    uint8_t* map(void** baseAddress, uint64_t* mapping, const uint8_t* TB_MAGIC) {

        assert(is_open());

        close(); // Need to re-open to get native file descriptor

#ifndef _WIN32
        struct stat statbuf;
        int fd = ::open(fname.c_str(), O_RDONLY);
        fstat(fd, &statbuf);
        *mapping = statbuf.st_size;
        *baseAddress = mmap(nullptr, statbuf.st_size, PROT_READ, MAP_SHARED, fd, 0);
        ::close(fd);

        if (*baseAddress == MAP_FAILED) {
            std::cerr << "Could not mmap() " << fname << std::endl;
            exit(1);
        }
#else
        HANDLE fd = CreateFile(fname.c_str(), GENERIC_READ, FILE_SHARE_READ, nullptr,
                               OPEN_EXISTING, FILE_ATTRIBUTE_NORMAL, nullptr);
        DWORD size_high;
        DWORD size_low = GetFileSize(fd, &size_high);
        HANDLE mmap = CreateFileMapping(fd, nullptr, PAGE_READONLY, size_high, size_low, nullptr);
        CloseHandle(fd);

        if (!mmap) {
            std::cerr << "CreateFileMapping() failed" << std::endl;
            exit(1);
        }

        *mapping = (uint64_t)mmap;
        *baseAddress = MapViewOfFile(mmap, FILE_MAP_READ, 0, 0, 0);

        if (!*baseAddress) {
            std::cerr << "MapViewOfFile() failed, name = " << fname
                      << ", error = " << GetLastError() << std::endl;
            exit(1);
        }
#endif
        uint8_t* data = (uint8_t*)*baseAddress;

        if (   *data++ != *TB_MAGIC++
            || *data++ != *TB_MAGIC++
            || *data++ != *TB_MAGIC++
            || *data++ != *TB_MAGIC) {
            std::cerr << "Corrupted table in file " << fname << std::endl;
            unmap(*baseAddress, *mapping);
            *baseAddress = nullptr;
            return nullptr;
        }

        return data;
    }

    static void unmap(void* baseAddress, uint64_t mapping) {

#ifndef _WIN32
        munmap(baseAddress, mapping);
#else
        UnmapViewOfFile(baseAddress);
        CloseHandle((HANDLE)mapping);
#endif
    }
};

std::string TBFile::Paths;

WDLEntry::WDLEntry(const std::string& code, Variant v) {

    StateInfo st;
    Position pos;

    memset(this, 0, sizeof(WDLEntry));

    variant = v;
    ready = false;
    key = pos.set(code, WHITE, v, &st).material_key();
    pieceCount = popcount(pos.pieces());
    hasPawns = pos.pieces(PAWN);

    for (Color c = WHITE; c <= BLACK; ++c)
        for (PieceType pt = PAWN; pt <= KING; ++pt)
            if (popcount(pos.pieces(c, pt)) == 1)
                numUniquePieces++;

    for (Color c = WHITE; c <= BLACK; ++c)
        for (PieceType pt = PAWN; pt <= KING; ++pt) {
            int count = popcount(pos.pieces(c, pt));
            if (2 <= count && (count < minLikeMan || !minLikeMan))
                minLikeMan = count;
        }

    if (hasPawns) {
        // Set the leading color. In case both sides have pawns the leading color
        // is the side with less pawns because this leads to better compression.
        bool c =   !pos.count<PAWN>(BLACK)
                || (   pos.count<PAWN>(WHITE)
                    && pos.count<PAWN>(BLACK) >= pos.count<PAWN>(WHITE));

        pawnTable.pawnCount[0] = pos.count<PAWN>(c ? WHITE : BLACK);
        pawnTable.pawnCount[1] = pos.count<PAWN>(c ? BLACK : WHITE);
    }

    key2 = pos.set(code, BLACK, v, &st).material_key();
}

WDLEntry::~WDLEntry() {

    if (baseAddress)
        TBFile::unmap(baseAddress, mapping);

    for (int i = 0; i < 2; ++i)
        if (hasPawns)
            for (File f = FILE_A; f <= FILE_D; ++f)
                delete pawnTable.file[i][f].precomp;
        else
            delete pieceTable[i].precomp;
}

DTZEntry::DTZEntry(const WDLEntry& wdl) {

    memset(this, 0, sizeof(DTZEntry));

    ready = false;
    key = wdl.key;
    key2 = wdl.key2;
    pieceCount = wdl.pieceCount;
    hasPawns = wdl.hasPawns;
    numUniquePieces = wdl.numUniquePieces;
    minLikeMan = wdl.minLikeMan;
    variant = wdl.variant;

    if (hasPawns) {
        pawnTable.pawnCount[0] = wdl.pawnTable.pawnCount[0];
        pawnTable.pawnCount[1] = wdl.pawnTable.pawnCount[1];
    }
}

DTZEntry::~DTZEntry() {

    if (baseAddress)
        TBFile::unmap(baseAddress, mapping);

    if (hasPawns)
        for (File f = FILE_A; f <= FILE_D; ++f)
            delete pawnTable.file[f].precomp;
    else
        delete pieceTable.precomp;
}

void HashTable::insert(const std::vector<PieceType>& w, const std::vector<PieceType>& b, Variant variant) {

    if (!WdlSuffixes[variant])
        return;

    std::string code;

    for (PieceType pt : w)
        code += PieceToChar[pt];

    code += "v";

    for (PieceType pt: b)
        code += PieceToChar[pt];

    TBFile file(code + WdlSuffixes[variant]);

    if (file.is_open())
        file.close();
    else {
        if (code.find("P") == std::string::npos && PawnlessWdlSuffixes[variant]) {
            TBFile pawnlessFile(code + PawnlessWdlSuffixes[variant]);
            if (!pawnlessFile.is_open())
                return;

            pawnlessFile.close();
        }
        else
            return;
    }

    MaxCardinality = std::max((int)(w.size() + b.size()), MaxCardinality);

    wdlTable.push_back(WDLEntry(code, variant));
    dtzTable.push_back(DTZEntry(wdlTable.back()));

    insert(wdlTable.back().key , &wdlTable.back(), &dtzTable.back());
    insert(wdlTable.back().key2, &wdlTable.back(), &dtzTable.back());
}

// TB tables are compressed with canonical Huffman code. The compressed data is divided into
// blocks of size d->sizeofBlock, and each block stores a variable number of symbols.
// Each symbol represents either a WDL or a (remapped) DTZ value, or a pair of other symbols
// (recursively). If you keep expanding the symbols in a block, you end up with up to 65536
// WDL or DTZ values. Each symbol represents up to 256 values and will correspond after
// Huffman coding to at least 1 bit. So a block of 32 bytes corresponds to at most
// 32 x 8 x 256 = 65536 values. This maximum is only reached for tables that consist mostly
// of draws or mostly of wins, but such tables are actually quite common. In principle, the
// blocks in WDL tables are 64 bytes long (and will be aligned on cache lines). But for
// mostly-draw or mostly-win tables this can leave many 64-byte blocks only half-filled, so
// in such cases blocks are 32 bytes long. The blocks of DTZ tables are up to 1024 bytes long.
// The generator picks the size that leads to the smallest table. The "book" of symbols and
// Huffman codes is the same for all blocks in the table. A non-symmetric pawnless TB file
// will have one table for wtm and one for btm, a TB file with pawns will have tables per
// file a,b,c,d also in this case one set for wtm and one for btm.
int decompress_pairs(PairsData* d, uint64_t idx) {

    // Special case where all table positions store the same value
    if (d->flags & TBFlag::SingleValue)
        return d->minSymLen;

    // First we need to locate the right block that stores the value at index "idx".
    // Because each block n stores blockLength[n] + 1 values, the index i of the block
    // that contains the value at position idx is:
    //
    //                    for (i = -1, sum = 0; sum <= idx; i++)
    //                        sum += blockLength[i + 1] + 1;
    //
    // This can be slow, so we use SparseIndex[] populated with a set of SparseEntry that
    // point to known indices into blockLength[]. Namely SparseIndex[k] is a SparseEntry
    // that stores the blockLength[] index and the offset within that block of the value
    // with index I(k), where:
    //
    //       I(k) = k * d->span + d->span / 2      (1)

    // First step is to get the 'k' of the I(k) nearest to our idx, using definition (1)
    uint32_t k = idx / d->span;

    // Then we read the corresponding SparseIndex[] entry
    uint32_t block = number<uint32_t, LittleEndian>(&d->sparseIndex[k].block);
    int offset     = number<uint16_t, LittleEndian>(&d->sparseIndex[k].offset);

    // Now compute the difference idx - I(k). From definition of k we know that
    //
    //       idx = k * d->span + idx % d->span    (2)
    //
    // So from (1) and (2) we can compute idx - I(K):
    int diff = idx % d->span - d->span / 2;

    // Sum the above to offset to find the offset corresponding to our idx
    offset += diff;

    // Move to previous/next block, until we reach the correct block that contains idx,
    // that is when 0 <= offset <= d->blockLength[block]
    while (offset < 0)
        offset += d->blockLength[--block] + 1;

    while (offset > d->blockLength[block])
        offset -= d->blockLength[block++] + 1;

    // Finally, we find the start address of our block of canonical Huffman symbols
    uint32_t* ptr = (uint32_t*)(d->data + block * d->sizeofBlock);

    // Read the first 64 bits in our block, this is a (truncated) sequence of
    // unknown number of symbols of unknown length but we know the first one
    // is at the beginning of this 64 bits sequence.
    uint64_t buf64 = number<uint64_t, BigEndian>(ptr); ptr += 2;
    int buf64Size = 64;
    Sym sym;

    while (true) {
        int len = 0; // This is the symbol length - d->min_sym_len

        // Now get the symbol length. For any symbol s64 of length l right-padded
        // to 64 bits we know that d->base64[l-1] >= s64 >= d->base64[l] so we
        // can find the symbol length iterating through base64[].
        while (buf64 < d->base64[len])
            ++len;

        // All the symbols of a given length are consecutive integers (numerical
        // sequence property), so we can compute the offset of our symbol of
        // length len, stored at the beginning of buf64.
        sym = (buf64 - d->base64[len]) >> (64 - len - d->minSymLen);

        // Now add the value of the lowest symbol of length len to get our symbol
        sym += number<Sym, LittleEndian>(&d->lowestSym[len]);

        // If our offset is within the number of values represented by symbol sym
        // we are done...
        if (offset < d->symlen[sym] + 1)
            break;

        // ...otherwise update the offset and continue to iterate
        offset -= d->symlen[sym] + 1;
        len += d->minSymLen; // Get the real length
        buf64 <<= len;       // Consume the just processed symbol
        buf64Size -= len;

        if (buf64Size <= 32) { // Refill the buffer
            buf64Size += 32;
            buf64 |= (uint64_t)number<uint32_t, BigEndian>(ptr++) << (64 - buf64Size);
        }
    }

    // Ok, now we have our symbol that expands into d->symlen[sym] + 1 symbols.
    // We binary-search for our value recursively expanding into the left and
    // right child symbols until we reach a leaf node where symlen[sym] + 1 == 1
    // that will store the value we need.
    while (d->symlen[sym]) {

        Sym left = d->btree[sym].get<LR::Left>();

        // If a symbol contains 36 sub-symbols (d->symlen[sym] + 1 = 36) and
        // expands in a pair (d->symlen[left] = 23, d->symlen[right] = 11), then
        // we know that, for instance the ten-th value (offset = 10) will be on
        // the left side because in Recursive Pairing child symbols are adjacent.
        if (offset < d->symlen[left] + 1)
            sym = left;
        else {
            offset -= d->symlen[left] + 1;
            sym = d->btree[sym].get<LR::Right>();
        }
    }

    return d->btree[sym].get<LR::Value>();
}

bool check_dtz_stm(WDLEntry*, int, File) { return true; }

bool check_dtz_stm(DTZEntry* entry, int stm, File f) {

    int flags = entry->hasPawns ? entry->pawnTable.file[f].precomp->flags
                                : entry->pieceTable.precomp->flags;

    return   (flags & TBFlag::STM) == stm
          || ((entry->key == entry->key2) && !entry->hasPawns);
}

// DTZ scores are sorted by frequency of occurrence and then assigned the
// values 0, 1, 2, ... in order of decreasing frequency. This is done for each
// of the four WDLScore values. The mapping information necessary to reconstruct
// the original values is stored in the TB file and read during map[] init.
WDLScore map_score(WDLEntry*, File, int value, WDLScore) { return WDLScore(value - 2); }

int map_score(DTZEntry* entry, File f, int value, WDLScore wdl) {

    const int WDLMap[] = { 1, 3, 0, 2, 0 };

    int flags = entry->hasPawns ? entry->pawnTable.file[f].precomp->flags
                                : entry->pieceTable.precomp->flags;

    uint8_t* map = entry->hasPawns ? entry->pawnTable.map
                                   : entry->pieceTable.map;

    uint16_t* idx = entry->hasPawns ? entry->pawnTable.file[f].map_idx
                                    : entry->pieceTable.map_idx;
    if (flags & TBFlag::Mapped)
        value = map[idx[WDLMap[wdl + 2]] + value];

    // DTZ tables store distance to zero in number of moves or plies. We
    // want to return plies, so we have convert to plies when needed.
    if (   (wdl == WDLWin  && !(flags & TBFlag::WinPlies))
        || (wdl == WDLLoss && !(flags & TBFlag::LossPlies))
        ||  wdl == WDLCursedWin
        ||  wdl == WDLBlessedLoss)
        value *= 2;

    return value + 1;
}

// Compute a unique index out of a position and use it to probe the TB file. To
// encode k pieces of same type and color, first sort the pieces by square in
// ascending order s1 <= s2 <= ... <= sk then compute the unique index as:
//
//      idx = Binomial[1][s1] + Binomial[2][s2] + ... + Binomial[k][sk]
//
template<typename Entry, typename T = typename Ret<Entry>::type>
T do_probe_table(const Position& pos, Entry* entry, WDLScore wdl, ProbeState* result) {

    const bool IsWDL = std::is_same<Entry, WDLEntry>::value;

    Square squares[TBPIECES];
    Piece pieces[TBPIECES];
    uint64_t idx;
    int next = 0, size = 0, leadPawnsCnt = 0;
    PairsData* d;
    Bitboard b, leadPawns = 0;
    File tbFile = FILE_A;

    // A given TB entry like KRK has associated two material keys: KRvk and Kvkr.
    // If both sides have the same pieces keys are equal. In this case TB tables
    // only store the 'white to move' case, so if the position to lookup has black
    // to move, we need to switch the color and flip the squares before to lookup.
    bool symmetricBlackToMove = (entry->key == entry->key2 && pos.side_to_move());

    // TB files are calculated for white as stronger side. For instance we have
    // KRvK, not KvKR. A position where stronger side is white will have its
    // material key == entry->key, otherwise we have to switch the color and
    // flip the squares before to lookup.
    bool blackStronger = (pos.material_key() != entry->key);

    int flipColor   = (symmetricBlackToMove || blackStronger) * 8;
    int flipSquares = (symmetricBlackToMove || blackStronger) * 070;
    int stm         = (symmetricBlackToMove || blackStronger) ^ pos.side_to_move();

    // For pawns, TB files store 4 separate tables according if leading pawn is on
    // file a, b, c or d after reordering. The leading pawn is the one with maximum
    // MapPawns[] value, that is the one most toward the edges and with lowest rank.
    if (entry->hasPawns) {

        // In all the 4 tables, pawns are at the beginning of the piece sequence and
        // their color is the reference one. So we just pick the first one.
        Piece pc = Piece(item(entry->pawnTable, 0, 0).precomp->pieces[0] ^ flipColor);

        assert(type_of(pc) == PAWN);

        leadPawns = b = pos.pieces(color_of(pc), PAWN);
        do
            squares[size++] = pop_lsb(&b) ^ flipSquares;
        while (b);

        leadPawnsCnt = size;

        std::swap(squares[0], *std::max_element(squares, squares + leadPawnsCnt, pawns_comp));

        tbFile = file_of(squares[0]);
        if (tbFile > FILE_D)
            tbFile = file_of(squares[0] ^ 7); // Horizontal flip: SQ_H1 -> SQ_A1

        d = item(entry->pawnTable , stm, tbFile).precomp;
    } else
        d = item(entry->pieceTable, stm, tbFile).precomp;

    // DTZ tables are one-sided, i.e. they store positions only for white to
    // move or only for black to move, so check for side to move to be stm,
    // early exit otherwise.
    if (!IsWDL && !check_dtz_stm(entry, stm, tbFile))
        return *result = CHANGE_STM, T();

    // Now we are ready to get all the position pieces (but the lead pawns) and
    // directly map them to the correct color and square.
    b = pos.pieces() ^ leadPawns;
    do {
        Square s = pop_lsb(&b);
        squares[size] = s ^ flipSquares;
        pieces[size++] = Piece(pos.piece_on(s) ^ flipColor);
    } while (b);

    assert(size >= 2);

    // Then we reorder the pieces to have the same sequence as the one stored
    // in precomp->pieces[i]: the sequence that ensures the best compression.
    for (int i = leadPawnsCnt; i < size; ++i)
        for (int j = i; j < size; ++j)
            if (d->pieces[i] == pieces[j])
            {
                std::swap(pieces[i], pieces[j]);
                std::swap(squares[i], squares[j]);
                break;
            }

    // Now we map again the squares so that the square of the lead piece is in
    // the triangle A1-D1-D4.
    if (file_of(squares[0]) > FILE_D)
        for (int i = 0; i < size; ++i)
            squares[i] ^= 7; // Horizontal flip: SQ_H1 -> SQ_A1

    // Encode leading pawns starting with the one with minimum MapPawns[] and
    // proceeding in ascending order.
    if (entry->hasPawns) {
        idx = LeadPawnIdx[leadPawnsCnt][squares[0]];

        std::sort(squares + 1, squares + leadPawnsCnt, pawns_comp);

        for (int i = 1; i < leadPawnsCnt; ++i)
            idx += Binomial[i][MapPawns[squares[i]]];

        goto encode_remaining; // With pawns we have finished special treatments
    }

    // In positions withouth pawns, we further flip the squares to ensure leading
    // piece is below RANK_5.
    if (rank_of(squares[0]) > RANK_4)
        for (int i = 0; i < size; ++i)
            squares[i] ^= 070; // Vertical flip: SQ_A8 -> SQ_A1

    // Look for the first piece of the leading group not on the A1-D4 diagonal
    // and ensure it is mapped below the diagonal.
    for (int i = 0; i < d->groupLen[0]; ++i) {
        if (!off_A1H8(squares[i]))
            continue;

        if (off_A1H8(squares[i]) > 0) // A1-H8 diagonal flip: SQ_A3 -> SQ_C3
            for (int j = i; j < size; ++j)
                squares[j] = flipdiag(squares[j]);
        break;
    }

    // Encode the leading group.
    //
    // Suppose we have KRvK. Let's say the pieces are on square numbers wK, wR
    // and bK (each 0...63). The simplest way to map this position to an index
    // is like this:
    //
    //   index = wK * 64 * 64 + wR * 64 + bK;
    //
    // But this way the TB is going to have 64*64*64 = 262144 positions, with
    // lots of positions being equivalent (because they are mirrors of each
    // other) and lots of positions being invalid (two pieces on one square,
    // adjacent kings, etc.).
    // Usually the first step is to take the wK and bK together. There are just
    // 462 ways legal and not-mirrored ways to place the wK and bK on the board.
    // Once we have placed the wK and bK, there are 62 squares left for the wR
    // Mapping its square from 0..63 to available squares 0..61 can be done like:
    //
    //   wR -= (wR > wK) + (wR > bK);
    //
    // In words: if wR "comes later" than wK, we deduct 1, and the same if wR
    // "comes later" than bK. In case of two same pieces like KRRvK we want to
    // place the two Rs "together". If we have 62 squares left, we can place two
    // Rs "together" in 62 * 61 / 2 ways (we divide by 2 because rooks can be
    // swapped and still get the same position.)
    //
    // In case we have at least 3 unique pieces (inlcuded kings) we encode them
    // together.
    if (entry->numUniquePieces >= 3) {

        int adjust1 =  squares[1] > squares[0];
        int adjust2 = (squares[2] > squares[0]) + (squares[2] > squares[1]);

        // First piece is below a1-h8 diagonal. MapA1D1D4[] maps the b1-d1-d3
        // triangle to 0...5. There are 63 squares for second piece and and 62
        // (mapped to 0...61) for the third.
        if (off_A1H8(squares[0]))
            idx = (   MapA1D1D4[squares[0]]  * 63
                   + (squares[1] - adjust1)) * 62
                   +  squares[2] - adjust2;

        // First piece is on a1-h8 diagonal, second below: map this occurence to
        // 6 to differentiate from the above case, rank_of() maps a1-d4 diagonal
        // to 0...3 and finally MapB1H1H7[] maps the b1-h1-h7 triangle to 0..27.
        else if (off_A1H8(squares[1]))
            idx = (  6 * 63 + rank_of(squares[0]) * 28
                   + MapB1H1H7[squares[1]])       * 62
                   + squares[2] - adjust2;

        // First two pieces are on a1-h8 diagonal, third below
        else if (off_A1H8(squares[2]))
            idx =  6 * 63 * 62 + 4 * 28 * 62
                 +  rank_of(squares[0])        * 7 * 28
                 + (rank_of(squares[1]) - adjust1) * 28
                 +  MapB1H1H7[squares[2]];

        // All 3 pieces on the diagonal a1-h8
        else
            idx = 6 * 63 * 62 + 4 * 28 * 62 + 4 * 7 * 28
                 +  rank_of(squares[0])         * 7 * 6
                 + (rank_of(squares[1]) - adjust1)  * 6
                 + (rank_of(squares[2]) - adjust2);
    } else if (entry->numUniquePieces == 2) {

        bool connectedKings = false;
#ifdef ATOMIC
        connectedKings = connectedKings || entry->variant == ATOMIC_VARIANT;
#endif
#ifdef ANTI
        connectedKings = connectedKings || main_variant(entry->variant) == ANTI_VARIANT;
#endif

        if (connectedKings) {
            int adjust = squares[1] > squares[0];

            if (off_A1H8(squares[0]))
                idx =   MapA1D1D4[squares[0]] * 63
                     + (squares[1] - adjust);

            else if (off_A1H8(squares[1]))
                idx =  6 * 63
                     + rank_of(squares[0]) * 28
                     + MapB1H1H7[squares[1]];

            else
                idx =   6 * 63 + 4 * 28
                     +  rank_of(squares[0]) * 7
                     + (rank_of(squares[1]) - adjust);
        } else
            // We don't have at least 3 unique pieces, like in KRRvKBB, just map
            // the kings.
            idx = MapKK[MapA1D1D4[squares[0]]][squares[1]];

    } else if (entry->minLikeMan == 2) {
        if (Triangle[squares[0]] > Triangle[squares[1]])
            std::swap(squares[0], squares[1]);

        if (file_of(squares[0]) > FILE_D)
            for (int i = 0; i < size; ++i)
                squares[i] ^= 7;

        if (rank_of(squares[0]) > RANK_4)
            for (int i = 0; i < size; ++i)
                squares[i] ^= 070;

        if (off_A1H8(squares[0]) > 0 || (off_A1H8(squares[0]) == 0 && off_A1H8(squares[1]) > 0))
            for (int i = 0; i < size; ++i)
                squares[i] = flipdiag(squares[i]);

        if ((Test45 & squares[1]) && Triangle[squares[0]] == Triangle[squares[1]]) {
            std::swap(squares[0], squares[1]);
            for (int i = 0; i < size; ++i)
                squares[i] = flipdiag(squares[i] ^ 070);
        }

        idx = MapPP[Triangle[squares[0]]][squares[1]];
    } else {
        for (int i = 1; i < d->groupLen[0]; ++i)
            if (Triangle[squares[0]] > Triangle[squares[i]])
                std::swap(squares[0], squares[i]);

        if (file_of(squares[0]) > FILE_D)
            for (int i = 0; i < size; ++i)
                squares[i] ^= 7;

        if (rank_of(squares[0]) > RANK_4)
            for (int i = 0; i < size; ++i)
                squares[i] ^= 070;

        if (off_A1H8(squares[0]) > 0)
            for (int i = 0; i < size; ++i)
                squares[i] = flipdiag(squares[i]);

        for (int i = 1; i < d->groupLen[0]; i++)
            for (int j = i + 1; j < d->groupLen[0]; j++)
                if (MultTwist[squares[i]] > MultTwist[squares[j]])
                    std::swap(squares[i], squares[j]);

        idx = MultIdx[d->groupLen[0] - 1][Triangle[squares[0]]];

        for (int i = 1; i < d->groupLen[0]; ++i)
            idx += Binomial[i][MultTwist[squares[i]]];
    }

encode_remaining:
    idx *= d->groupIdx[0];
    Square* groupSq = squares + d->groupLen[0];

    // Encode remainig pawns then pieces according to square, in ascending order
    bool remainingPawns = entry->hasPawns && entry->pawnTable.pawnCount[1];

    while (d->groupLen[++next])
    {
        std::sort(groupSq, groupSq + d->groupLen[next]);
        uint64_t n = 0;

        // Map down a square if "comes later" than a square in the previous
        // groups (similar to what done earlier for leading group pieces).
        for (int i = 0; i < d->groupLen[next]; ++i)
        {
            auto f = [&](Square s) { return groupSq[i] > s; };
            auto adjust = std::count_if(squares, groupSq, f);
            n += Binomial[i + 1][groupSq[i] - adjust - 8 * remainingPawns];
        }

        remainingPawns = false;
        idx += n * d->groupIdx[next];
        groupSq += d->groupLen[next];
    }

    // Now that we have the index, decompress the pair and get the score
    return map_score(entry, tbFile, decompress_pairs(d, idx), wdl);
}

// Group together pieces that will be encoded together. The general rule is that
// a group contains pieces of same type and color. The exception is the leading
// group that, in case of positions withouth pawns, can be formed by 3 different
// pieces (default) or by the king pair when there is not a unique piece apart
// from the kings. When there are pawns, pawns are always first in pieces[].
//
// As example KRKN -> KRK + N, KNNK -> KK + NN, KPPKP -> P + PP + K + K
//
// The actual grouping depends on the TB generator and can be inferred from the
// sequence of pieces in piece[] array.
template<typename T>
void set_groups(T& e, PairsData* d, int order[], File f) {

    int n = 0, firstLen = e.hasPawns ? 0 : (e.numUniquePieces >= 3) ? 3 : 2;
    d->groupLen[n] = 1;

    // Number of pieces per group is stored in groupLen[], for instance in KRKN
    // the encoder will default on '111', so groupLen[] will be (3, 1).
    for (int i = 1; i < e.pieceCount; ++i)
        if (--firstLen > 0 || d->pieces[i] == d->pieces[i - 1])
            d->groupLen[n]++;
        else
            d->groupLen[++n] = 1;

    d->groupLen[++n] = 0; // Zero-terminated

    // The sequence in pieces[] defines the groups, but not the order in which
    // they are encoded. If the pieces in a group g can be combined on the board
    // in N(g) different ways, then the position encoding will be of the form:
    //
    //           g1 * N(g2) * N(g3) + g2 * N(g3) + g3
    //
    // This ensures unique encoding for the whole position. The order of the
    // groups is a per-table parameter and could not follow the canonical leading
    // pawns/pieces -> remainig pawns -> remaining pieces. In particular the
    // first group is at order[0] position and the remaining pawns, when present,
    // are at order[1] position.
    bool pp = e.hasPawns && e.pawnTable.pawnCount[1]; // Pawns on both sides
    int next = pp ? 2 : 1;
    int freeSquares = 64 - d->groupLen[0] - (pp ? d->groupLen[1] : 0);
    uint64_t idx = 1;

    for (int k = 0; next < n || k == order[0] || k == order[1]; ++k)
        if (k == order[0]) // Leading pawns or pieces
        {
            d->groupIdx[0] = idx;

            if (e.hasPawns)
                idx *= LeadPawnsSize[d->groupLen[0]][f];
            else if (e.numUniquePieces >= 3)
                idx *= 31332;
            else if (e.numUniquePieces == 2)
                // Standard or Atomic/Giveaway
                idx *= (e.variant == CHESS_VARIANT) ? 462 : 518;
            else if (e.minLikeMan == 2)
                idx *= 278;
            else
                idx *= MultFactor[e.minLikeMan - 1];
        }
        else if (k == order[1]) // Remaining pawns
        {
            d->groupIdx[1] = idx;
            idx *= Binomial[d->groupLen[1]][48 - d->groupLen[0]];
        }
        else // Remainig pieces
        {
            d->groupIdx[next] = idx;
            idx *= Binomial[d->groupLen[next]][freeSquares];
            freeSquares -= d->groupLen[next++];
        }

    d->groupIdx[n] = idx;
}

// In Recursive Pairing each symbol represents a pair of childern symbols. So
// read d->btree[] symbols data and expand each one in his left and right child
// symbol until reaching the leafs that represent the symbol value.
uint8_t set_symlen(PairsData* d, Sym s, std::vector<bool>& visited) {

    visited[s] = true; // We can set it now because tree is acyclic
    Sym sr = d->btree[s].get<LR::Right>();

    if (sr == 0xFFF)
        return 0;

    Sym sl = d->btree[s].get<LR::Left>();

    if (!visited[sl])
        d->symlen[sl] = set_symlen(d, sl, visited);

    if (!visited[sr])
        d->symlen[sr] = set_symlen(d, sr, visited);

    return d->symlen[sl] + d->symlen[sr] + 1;
}

uint8_t* set_sizes(PairsData* d, uint8_t* data) {

    d->flags = *data++;

    if (d->flags & TBFlag::SingleValue) {
        d->blocksNum = d->blockLengthSize = 0;
        d->span = d->sparseIndexSize = 0; // Broken MSVC zero-init
        d->minSymLen = *data++; // Here we store the single value
        return data;
    }

    // groupLen[] is a zero-terminated list of group lengths, the last groupIdx[]
    // element stores the biggest index that is the tb size.
    uint64_t tbSize = d->groupIdx[std::find(d->groupLen, d->groupLen + 7, 0) - d->groupLen];

    d->sizeofBlock = 1ULL << *data++;
    d->span = 1ULL << *data++;
    d->sparseIndexSize = (tbSize + d->span - 1) / d->span; // Round up
    int padding = number<uint8_t, LittleEndian>(data++);
    d->blocksNum = number<uint32_t, LittleEndian>(data); data += sizeof(uint32_t);
    d->blockLengthSize = d->blocksNum + padding; // Padded to ensure SparseIndex[]
                                                 // does not point out of range.
    d->maxSymLen = *data++;
    d->minSymLen = *data++;
    d->lowestSym = (Sym*)data;
    d->base64.resize(d->maxSymLen - d->minSymLen + 1);

    // The canonical code is ordered such that longer symbols (in terms of
    // the number of bits of their Huffman code) have lower numeric value,
    // so that d->lowestSym[i] >= d->lowestSym[i+1] (when read as LittleEndian).
    // Starting from this we compute a base64[] table indexed by symbol length
    // and containing 64 bit values so that d->base64[i] >= d->base64[i+1].
    // See http://www.eecs.harvard.edu/~michaelm/E210/huffman.pdf
    for (int i = d->base64.size() - 2; i >= 0; --i) {
        d->base64[i] = (d->base64[i + 1] + number<Sym, LittleEndian>(&d->lowestSym[i])
                                         - number<Sym, LittleEndian>(&d->lowestSym[i + 1])) / 2;

        assert(d->base64[i] * 2 >= d->base64[i+1]);
    }

    // Now left-shift by an amount so that d->base64[i] gets shifted 1 bit more
    // than d->base64[i+1] and given the above assert condition, we ensure that
    // d->base64[i] >= d->base64[i+1]. Moreover for any symbol s64 of length i
    // and right-padded to 64 bits holds d->base64[i-1] >= s64 >= d->base64[i].
    for (size_t i = 0; i < d->base64.size(); ++i)
        d->base64[i] <<= 64 - i - d->minSymLen; // Right-padding to 64 bits

    data += d->base64.size() * sizeof(Sym);
    d->symlen.resize(number<uint16_t, LittleEndian>(data)); data += sizeof(uint16_t);
    d->btree = (LR*)data;

    // The comrpession scheme used is "Recursive Pairing", that replaces the most
    // frequent adjacent pair of symbols in the source message by a new symbol,
    // reevaluating the frequencies of all of the symbol pairs with respect to
    // the extended alphabet, and then repeating the process.
    // See http://www.larsson.dogma.net/dcc99.pdf
    std::vector<bool> visited(d->symlen.size());

    for (Sym sym = 0; sym < d->symlen.size(); ++sym)
        if (!visited[sym])
            d->symlen[sym] = set_symlen(d, sym, visited);

    return data + d->symlen.size() * sizeof(LR) + (d->symlen.size() & 1);
}

template<typename T>
uint8_t* set_dtz_map(WDLEntry&, T&, uint8_t*, File) { return nullptr; }

template<typename T>
uint8_t* set_dtz_map(DTZEntry&, T& p, uint8_t* data, File maxFile) {

    p.map = data;

    for (File f = FILE_A; f <= maxFile; ++f) {
        if (item(p, 0, f).precomp->flags & TBFlag::Mapped)
            for (int i = 0; i < 4; ++i) { // Sequence like 3,x,x,x,1,x,0,2,x,x
                item(p, 0, f).map_idx[i] = (uint16_t)(data - p.map + 1);
                data += *data + 1;
            }
    }

    return data += (uintptr_t)data & 1; // Word alignment
}

template<typename Entry, typename T>
void do_init(Entry& e, T& p, uint8_t* data) {

    const bool IsWDL = std::is_same<Entry, WDLEntry>::value;

    PairsData* d;

    enum { Split = 1, HasPawns = 2 };

    assert(e.hasPawns        == !!(*data & HasPawns));
    assert((e.key != e.key2) == !!(*data & Split));

    data++; // First byte stores flags

    const int Sides = IsWDL && (e.key != e.key2) ? 2 : 1;
    const File MaxFile = e.hasPawns ? FILE_D : FILE_A;

    bool pp = e.hasPawns && e.pawnTable.pawnCount[1]; // Pawns on both sides

    assert(!pp || e.pawnTable.pawnCount[0]);

    for (File f = FILE_A; f <= MaxFile; ++f) {

        for (int i = 0; i < Sides; i++)
            item(p, i, f).precomp = new PairsData();

        int order[][2] = { { *data & 0xF, pp ? *(data + 1) & 0xF : 0xF },
                           { *data >>  4, pp ? *(data + 1) >>  4 : 0xF } };
        data += 1 + pp;

        for (int k = 0; k < e.pieceCount; ++k, ++data)
            for (int i = 0; i < Sides; i++)
                item(p, i, f).precomp->pieces[k] = Piece(i ? *data >>  4 : *data & 0xF);

        for (int i = 0; i < Sides; ++i)
            set_groups(e, item(p, i, f).precomp, order[i], f);
    }

    data += (uintptr_t)data & 1; // Word alignment

    for (File f = FILE_A; f <= MaxFile; ++f)
        for (int i = 0; i < Sides; i++) {
            data = set_sizes(item(p, i, f).precomp, data);

#ifdef ANTI
            if (!IsWDL && main_variant(e.variant) == ANTI_VARIANT && item(p, i, f).precomp->flags & TBFlag::SingleValue)
                item(p, i, f).precomp->minSymLen = 1;
#endif
        }

    if (!IsWDL)
        data = set_dtz_map(e, p, data, MaxFile);

    for (File f = FILE_A; f <= MaxFile; ++f)
        for (int i = 0; i < Sides; i++) {
            (d = item(p, i, f).precomp)->sparseIndex = (SparseEntry*)data;
            data += d->sparseIndexSize * sizeof(SparseEntry);
        }

    for (File f = FILE_A; f <= MaxFile; ++f)
        for (int i = 0; i < Sides; i++) {
            (d = item(p, i, f).precomp)->blockLength = (uint16_t*)data;
            data += d->blockLengthSize * sizeof(uint16_t);
        }

    for (File f = FILE_A; f <= MaxFile; ++f)
        for (int i = 0; i < Sides; i++) {
            data = (uint8_t*)(((uintptr_t)data + 0x3F) & ~0x3F); // 64 byte alignment
            (d = item(p, i, f).precomp)->data = data;
            data += d->blocksNum * d->sizeofBlock;
        }
}

template<typename Entry>
void* init(Entry& e, const Position& pos) {

    const bool IsWDL = std::is_same<Entry, WDLEntry>::value;

    static Mutex mutex;

    // Avoid a thread reads 'ready' == true while another is still in do_init(),
    // this could happen due to compiler reordering.
    if (e.ready.load(std::memory_order_acquire))
        return e.baseAddress;

    std::unique_lock<Mutex> lk(mutex);

    if (e.ready.load(std::memory_order_relaxed)) // Recheck under lock
        return e.baseAddress;

    // Pieces strings in decreasing order for each color, like ("KPP","KR")
    std::string fname, w, b;
    for (PieceType pt = KING; pt >= PAWN; --pt) {
        w += std::string(popcount(pos.pieces(WHITE, pt)), PieceToChar[pt]);
        b += std::string(popcount(pos.pieces(BLACK, pt)), PieceToChar[pt]);
    }

    const uint8_t TB_MAGIC[SUBVARIANT_NB][2][4] = {
        {
            { 0xD7, 0x66, 0x0C, 0xA5 },
            { 0x71, 0xE8, 0x23, 0x5D }
        },
#ifdef ANTI
        {
            { 0xD6, 0xF5, 0x1B, 0x50 },
            { 0xBC, 0x55, 0xBC, 0x21 }
        },
#endif
#ifdef ATOMIC
        {
            { 0x91, 0xA9, 0x5E, 0xEB },
            { 0x55, 0x8D, 0xA4, 0x49 }
        },
#endif
#ifdef CRAZYHOUSE
        {
            { 0xD7, 0x66, 0x0C, 0xA5 },
            { 0x71, 0xE8, 0x23, 0x5D }
        },
#endif
#ifdef HORDE
        {
            { 0xD7, 0x66, 0x0C, 0xA5 },
            { 0x71, 0xE8, 0x23, 0x5D }
        },
#endif
#ifdef KOTH
        {
            { 0xD7, 0x66, 0x0C, 0xA5 },
            { 0x71, 0xE8, 0x23, 0x5D }
        },
#endif
#ifdef LOSERS
        {
            { 0xD7, 0x66, 0x0C, 0xA5 },
            { 0x71, 0xE8, 0x23, 0x5D }
        },
#endif
#ifdef RACE
        {
            { 0xD7, 0x66, 0x0C, 0xA5 },
            { 0x71, 0xE8, 0x23, 0x5D }
        },
#endif
#ifdef RELAY
        {
            { 0xD7, 0x66, 0x0C, 0xA5 },
            { 0x71, 0xE8, 0x23, 0x5D }
        },
#endif
#ifdef THREECHECK
        {
            { 0xD7, 0x66, 0x0C, 0xA5 },
            { 0x71, 0xE8, 0x23, 0x5D }
        },
#endif
#ifdef SUICIDE
        {
            { 0xE4, 0xCF, 0xE7, 0x23 },
            { 0x7B, 0xF6, 0x93, 0x15 }
        },
#endif
#ifdef BUGHOUSE
        {
            { 0xD7, 0x66, 0x0C, 0xA5 },
            { 0x71, 0xE8, 0x23, 0x5D }
        },
#endif
#ifdef LOOP
        {
            { 0xD7, 0x66, 0x0C, 0xA5 },
            { 0x71, 0xE8, 0x23, 0x5D }
        },
#endif
    };

    const uint8_t PAWNLESS_TB_MAGIC[SUBVARIANT_NB][2][4] = {
        {
            { 0xD7, 0x66, 0x0C, 0xA5 },
            { 0x71, 0xE8, 0x23, 0x5D }
        },
#ifdef ANTI
        {
            { 0xE4, 0xCF, 0xE7, 0x23 },
            { 0x7B, 0xF6, 0x93, 0x15 }
        },
#endif
#ifdef ATOMIC
        {
            { 0x91, 0xA9, 0x5E, 0xEB },
            { 0x55, 0x8D, 0xA4, 0x49 }
        },
#endif
#ifdef CRAZYHOUSE
        {
            { 0xD7, 0x66, 0x0C, 0xA5 },
            { 0x71, 0xE8, 0x23, 0x5D }
        },
#endif
#ifdef HORDE
        {
            { 0xD7, 0x66, 0x0C, 0xA5 },
            { 0x71, 0xE8, 0x23, 0x5D }
        },
#endif
#ifdef KOTH
        {
            { 0xD7, 0x66, 0x0C, 0xA5 },
            { 0x71, 0xE8, 0x23, 0x5D }
        },
#endif
#ifdef LOSERS
        {
            { 0xD7, 0x66, 0x0C, 0xA5 },
            { 0x71, 0xE8, 0x23, 0x5D }
        },
#endif
#ifdef RACE
        {
            { 0xD7, 0x66, 0x0C, 0xA5 },
            { 0x71, 0xE8, 0x23, 0x5D }
        },
#endif
#ifdef RELAY
        {
            { 0xD7, 0x66, 0x0C, 0xA5 },
            { 0x71, 0xE8, 0x23, 0x5D }
        },
#endif
#ifdef THREECHECK
        {
            { 0xD7, 0x66, 0x0C, 0xA5 },
            { 0x71, 0xE8, 0x23, 0x5D }
        },
#endif
#ifdef SUICIDE
        {
            { 0xD6, 0xF5, 0x1B, 0x50 },
            { 0xBC, 0x55, 0xBC, 0x21 }
        },
#endif
#ifdef BUGHOUSE
        {
            { 0xD7, 0x66, 0x0C, 0xA5 },
            { 0x71, 0xE8, 0x23, 0x5D }
        },
#endif
#ifdef LOOP
        {
            { 0xD7, 0x66, 0x0C, 0xA5 },
            { 0x71, 0xE8, 0x23, 0x5D }
        },
#endif
    };

    fname = e.key == pos.material_key() ? w + 'v' + b : b + 'v' + w;

    const char** Suffixes = IsWDL ? WdlSuffixes : DtzSuffixes;
    const char** PawnlessSuffixes =  IsWDL ? PawnlessWdlSuffixes : PawnlessDtzSuffixes;

    uint8_t* data = nullptr;
    TBFile file(fname + Suffixes[e.variant]);

    if (file.is_open())
        data = file.map(&e.baseAddress, &e.mapping, TB_MAGIC[e.variant][IsWDL]);
    else if (fname.find("P") == std::string::npos && PawnlessSuffixes[e.variant]) {
        TBFile pawnlessFile(fname + PawnlessSuffixes[e.variant]);
        data = pawnlessFile.map(&e.baseAddress, &e.mapping, PAWNLESS_TB_MAGIC[e.variant][IsWDL]);
    }

    if (data) {
        e.hasPawns ? do_init(e, e.pawnTable, data) : do_init(e, e.pieceTable, data);

#ifdef ANTI
        if (!e.hasPawns) {
            // Recalculate table key.
            std::string w2, b2;
            for (int i = 0; i < e.pieceCount; i++) {
                Piece piece = item(e.pieceTable, WHITE, FILE_A).precomp->pieces[i];
                if (color_of(piece) == WHITE)
                    w2 += PieceToChar[type_of(piece)];
                else
                    b2 += PieceToChar[type_of(piece)];
            }

            Position pos2;
            StateInfo st;
            Key key = pos2.set(w2 + "v" + b2, WHITE, pos.subvariant(), &st).material_key();

            if (key != e.key)
                std::swap(e.key, e.key2);

            assert(e.key == key);
        }
#endif
    }

    e.ready.store(true, std::memory_order_release);
    return e.baseAddress;
}

template<typename T>
T result_to_score(Value value) {
    if (value > 0)
        return std::is_same<T, WDLScore>::value ? T(WDLWin) : T(1);
    else if (value < 0)
        return std::is_same<T, WDLScore>::value ? T(WDLLoss) : T(-1);
    else
        return T(WDLDraw);
}

template<typename E, typename T = typename Ret<E>::type>
T probe_table(const Position& pos, ProbeState* result, WDLScore wdl = WDLDraw) {

    // Check for variant end
    if (pos.is_variant_end())
        return result_to_score<T>(pos.variant_result());

    // Check for checkmate and stalemate in variants
    if (pos.variant() != CHESS_VARIANT && MoveList<LEGAL>(pos).size() == 0)
        return result_to_score<T>(pos.checkers() ? pos.checkmate_value() : pos.stalemate_value());

#ifdef ANTI
    if (!pos.is_anti())
#endif
    if (!(pos.pieces() ^ pos.pieces(KING)))
        return T(WDLDraw); // KvK

    E* entry = EntryTable.get<E>(pos.material_key());

    if (!entry || !init(*entry, pos))
        return *result = FAIL, T();

    return do_probe_table(pos, entry, wdl, result);
}

#ifdef ANTI
template <bool Threats = false>
WDLScore sprobe_ab(Position &pos, WDLScore alpha, WDLScore beta, ProbeState* result);

WDLScore sprobe_captures(Position &pos, WDLScore alpha, WDLScore beta, ProbeState* result) {

    auto moveList = MoveList<CAPTURES>(pos);
    StateInfo st;

    *result = OK;

    for (const Move& move : moveList) {
        pos.do_move(move, st);
        WDLScore v = -sprobe_ab(pos, -beta, -alpha, result);
        pos.undo_move(move);

        if (*result == FAIL)
            return WDLDraw;

        if (v > alpha) {
            alpha = v;
            if (alpha >= beta)
                break;
        }
    }

    if (moveList.size())
        *result = ZEROING_BEST_MOVE;

    return alpha;
}

template<bool Threats>
WDLScore sprobe_ab(Position &pos, WDLScore alpha, WDLScore beta, ProbeState* result) {

    WDLScore v;
    bool threatFound = false;

    if (popcount(pos.pieces(~pos.side_to_move())) > 1) {
        v = sprobe_captures(pos, alpha, beta, result);
        if (*result == ZEROING_BEST_MOVE || *result == FAIL)
            return v;
    } else {
        auto moveList = MoveList<CAPTURES>(pos);
        if (moveList.size()) {
            *result = ZEROING_BEST_MOVE;
            return WDLLoss;
        }
    }

    if (Threats || popcount(pos.pieces()) >= 6) {
        StateInfo st;
        auto moveList = MoveList<LEGAL>(pos);

        for (const Move& move : moveList) {
            pos.do_move(move, st);
            v = -sprobe_captures(pos, -beta, -alpha, result);
            pos.undo_move(move);

            if (*result == FAIL)
                return WDLDraw;
            else if (*result == ZEROING_BEST_MOVE && v > alpha) {
                threatFound = true;
                alpha = v;
                if (alpha >= beta) {
                    *result = THREAT;
                    return v;
                }
            }
        }
    }

    *result = OK;
    v = probe_table<WDLEntry>(pos, result);

    if (*result == FAIL)
        return WDLDraw;

    if (v > alpha)
        return v;

    if (threatFound)
        *result = THREAT;

    return alpha;
}
#endif

// For a position where the side to move has a winning capture it is not necessary
// to store a winning value so the generator treats such positions as "don't cares"
// and tries to assign to it a value that improves the compression ratio. Similarly,
// if the side to move has a drawing capture, then the position is at least drawn.
// If the position is won, then the TB needs to store a win value. But if the
// position is drawn, the TB may store a loss value if that is better for compression.
// All of this means that during probing, the engine must look at captures and probe
// their results and must probe the position itself. The "best" result of these
// probes is the correct result for the position.
// DTZ table don't store values when a following move is a zeroing winning move
// (winning capture or winning pawn move). Also DTZ store wrong values for positions
// where the best move is an ep-move (even if losing). So in all these cases set
// the state to ZEROING_BEST_MOVE.
template<bool CheckZeroingMoves = false>
WDLScore search(Position& pos, ProbeState* result) {

#ifdef ANTI
    if (pos.is_anti())
        return sprobe_ab<CheckZeroingMoves>(pos, WDLLoss, WDLWin, result);
#endif

    WDLScore value, bestValue = WDLLoss;
    StateInfo st;

    auto moveList = MoveList<LEGAL>(pos);
    size_t totalCount = moveList.size(), moveCount = 0;

    for (const Move& move : moveList)
    {
        if (   !pos.capture(move)
            && (!CheckZeroingMoves || type_of(pos.moved_piece(move)) != PAWN))
            continue;

        moveCount++;

        pos.do_move(move, st);
        value = -search(pos, result);
        pos.undo_move(move);

        if (*result == FAIL)
            return WDLDraw;

        if (value > bestValue)
        {
            bestValue = value;

            if (value >= WDLWin)
            {
                *result = ZEROING_BEST_MOVE; // Winning DTZ-zeroing move
                return value;
            }
        }
    }

    // In case we have already searched all the legal moves we don't have to probe
    // the TB because the stored score could be wrong. For instance TB tables
    // do not contain information on position with ep rights, so in this case
    // the result of probe_wdl_table is wrong. Also in case of only capture
    // moves, for instance here 4K3/4q3/6p1/2k5/6p1/8/8/8 w - - 0 7, we have to
    // return with ZEROING_BEST_MOVE set.
    bool noMoreMoves = (moveCount && moveCount == totalCount);

    if (noMoreMoves)
        value = bestValue;
    else
    {
        value = probe_table<WDLEntry>(pos, result);

        if (*result == FAIL)
            return WDLDraw;
    }

    // DTZ stores a "don't care" value if bestValue is a win
    if (bestValue >= value)
        return *result = (   bestValue > WDLDraw
                          || noMoreMoves ? ZEROING_BEST_MOVE : OK), bestValue;

    return *result = OK, value;
}

} // namespace

void Tablebases::init(const std::string& paths, Variant variant) {

    EntryTable.clear();
    MaxCardinality = 0;
    TBFile::Paths = paths;

    if (paths.empty() || paths == "<empty>")
        return;

    // MapB1H1H7[] encodes a square below a1-h8 diagonal to 0..27
    int code = 0;
    for (Square s = SQ_A1; s <= SQ_H8; ++s)
        if (off_A1H8(s) < 0)
            MapB1H1H7[s] = code++;

    // MapA1D1D4[] encodes a square in the a1-d1-d4 triangle to 0..9
    std::vector<Square> diagonal;
    code = 0;
    for (Square s = SQ_A1; s <= SQ_D4; ++s)
        if (off_A1H8(s) < 0 && file_of(s) <= FILE_D)
            MapA1D1D4[s] = code++;

        else if (!off_A1H8(s) && file_of(s) <= FILE_D)
            diagonal.push_back(s);

    // Diagonal squares are encoded as last ones
    for (auto s : diagonal)
        MapA1D1D4[s] = code++;

    // MapKK[] encodes all the 461 possible legal positions of two kings where
    // the first is in the a1-d1-d4 triangle. If the first king is on the a1-d4
    // diagonal, the other one shall not to be above the a1-h8 diagonal.
    std::vector<std::pair<int, Square>> bothOnDiagonal;
    code = 0;
    for (int idx = 0; idx < 10; idx++)
        for (Square s1 = SQ_A1; s1 <= SQ_D4; ++s1)
            if (MapA1D1D4[s1] == idx && (idx || s1 == SQ_B1)) // SQ_B1 is mapped to 0
            {
                for (Square s2 = SQ_A1; s2 <= SQ_H8; ++s2)
                    if ((PseudoAttacks[KING][s1] | s1) & s2)
                        continue; // Illegal position

                    else if (!off_A1H8(s1) && off_A1H8(s2) > 0)
                        continue; // First on diagonal, second above

                    else if (!off_A1H8(s1) && !off_A1H8(s2))
                        bothOnDiagonal.push_back(std::make_pair(idx, s2));

                    else
                        MapKK[idx][s2] = code++;
            }

    // Legal positions with both kings on diagonal are encoded as last ones
    for (auto p : bothOnDiagonal)
        MapKK[p.first][p.second] = code++;

    // Binomial[] stores the Binomial Coefficents using Pascal rule. There
    // are Binomial[k][n] ways to choose k elements from a set of n elements.
    Binomial[0][0] = 1;

    for (int n = 1; n < 64; n++) // Squares
        for (int k = 0; k < 6 && k <= n; ++k) // Pieces
            Binomial[k][n] =  (k > 0 ? Binomial[k - 1][n - 1] : 0)
                            + (k < n ? Binomial[k    ][n - 1] : 0);

    // For antichess (with less than two unique pieces).
    for (int i = 0; i < 5; i++) {
        int s = 0;
        for (int j = 0; j < 10; j++) {
            MultIdx[i][j] = s;
            s += (i == 0) ? 1 : Binomial[i][MultTwist[InvTriangle[j]]];
        }
        MultFactor[i] = s;
    }

    // MapPawns[s] encodes squares a2-h7 to 0..47. This is the number of possible
    // available squares when the leading one is in 's'. Moreover the pawn with
    // highest MapPawns[] is the leading pawn, the one nearest the edge and,
    // among pawns with same file, the one with lowest rank.
    int availableSquares = 47; // Available squares when lead pawn is in a2

    // Init the tables for the encoding of leading pawns group: with 6-men TB we
    // can have up to 4 leading pawns (KPPPPK).
    for (int leadPawnsCnt = 1; leadPawnsCnt <= 4; ++leadPawnsCnt)
        for (File f = FILE_A; f <= FILE_D; ++f)
        {
            // Restart the index at every file because TB table is splitted
            // by file, so we can reuse the same index for different files.
            int idx = 0;

            // Sum all possible combinations for a given file, starting with
            // the leading pawn on rank 2 and increasing the rank.
            for (Rank r = RANK_2; r <= RANK_7; ++r)
            {
                Square sq = make_square(f, r);

                // Compute MapPawns[] at first pass.
                // If sq is the leading pawn square, any other pawn cannot be
                // below or more toward the edge of sq. There are 47 available
                // squares when sq = a2 and reduced by 2 for any rank increase
                // due to mirroring: sq == a3 -> no a2, h2, so MapPawns[a3] = 45
                if (leadPawnsCnt == 1)
                {
                    MapPawns[sq] = availableSquares--;
                    MapPawns[sq ^ 7] = availableSquares--; // Horizontal flip
                }
                LeadPawnIdx[leadPawnsCnt][sq] = idx;
                idx += Binomial[leadPawnsCnt - 1][MapPawns[sq]];
            }
            // After a file is traversed, store the cumulated per-file index
            LeadPawnsSize[leadPawnsCnt][f] = idx;
        }

#ifdef ANTI
    if (main_variant(variant) == ANTI_VARIANT) {
        for (PieceType p1 = PAWN; p1 <= KING; ++p1) {
            for (PieceType p2 = PAWN; p2 <= p1; ++p2) {
                EntryTable.insert({p1}, {p2}, variant);

                for (PieceType p3 = PAWN; p3 <= KING; ++p3)
                    EntryTable.insert({p1, p2}, {p3}, variant);

                for (PieceType p3 = PAWN; p3 <= p2; ++p3) {
                    for (PieceType p4 = PAWN; p4 <= KING; ++p4) {
                        EntryTable.insert({p1, p2, p3}, {p4}, variant);

                        for (PieceType p5 = PAWN; p5 <= p4; ++p5)
                            EntryTable.insert({p1, p2, p3}, {p4, p5}, variant);
                    }

                    for (PieceType p4 = PAWN; p4 <= p3; ++p4) {
                        for (PieceType p5 = PAWN; p5 <= KING; ++p5) {
                            EntryTable.insert({p1, p2, p3, p4}, {p5}, variant);

                            for (PieceType p6 = PAWN; p6 <= p5; ++p6)
                                EntryTable.insert({p1, p2, p3, p4}, {p5, p6}, variant);
                        }

                        for (PieceType p5 = PAWN; p5 <= p4; ++p5)
                            for (PieceType p6 = PAWN; p6 <= KING; ++p6)
                                EntryTable.insert({p1, p2, p3, p4, p5}, {p6}, variant);
                    }

                    for (PieceType p4 = PAWN; p4 <= p1; ++p4)
                        for (PieceType p5 = PAWN; p5 <= (p1 == p4 ? p2 : p4); ++p5)
                            for (PieceType p6 = PAWN; p6 <= ((p1 == p4 && p5 == p2) ? p3 : p5); ++p6)
                                EntryTable.insert({p1, p2, p3}, {p4, p5, p6}, variant);
                }

                for (PieceType p3 = PAWN; p3 <= p1; ++p3)
                    for (PieceType p4 = PAWN; p4 <= (p1 == p3 ? p2 : p3); ++p4)
                        EntryTable.insert({p1, p2}, {p3, p4}, variant);
            }
        }
    } else
#endif

    for (PieceType p1 = PAWN; p1 < KING; ++p1) {
        EntryTable.insert({KING, p1}, {KING}, variant);

        for (PieceType p2 = PAWN; p2 <= p1; ++p2) {
            EntryTable.insert({KING, p1, p2}, {KING}, variant);
            EntryTable.insert({KING, p1}, {KING, p2}, variant);

            for (PieceType p3 = PAWN; p3 < KING; ++p3)
                EntryTable.insert({KING, p1, p2}, {KING, p3}, variant);

            for (PieceType p3 = PAWN; p3 <= p2; ++p3) {
                EntryTable.insert({KING, p1, p2, p3}, {KING}, variant);

                for (PieceType p4 = PAWN; p4 <= p3; ++p4)
                    EntryTable.insert({KING, p1, p2, p3, p4}, {KING}, variant);

                for (PieceType p4 = PAWN; p4 < KING; ++p4)
                    EntryTable.insert({KING, p1, p2, p3}, {KING, p4}, variant);
            }

            for (PieceType p3 = PAWN; p3 <= p1; ++p3)
                for (PieceType p4 = PAWN; p4 <= (p1 == p3 ? p2 : p3); ++p4)
                    EntryTable.insert({KING, p1, p2}, {KING, p3, p4}, variant);
        }
    }

    sync_cout << "info string Found " << EntryTable.size() << " tablebases" << sync_endl;
}

// Probe the WDL table for a particular position.
// If *result != FAIL, the probe was successful.
// The return value is from the point of view of the side to move:
// -2 : loss
// -1 : loss, but draw under 50-move rule
//  0 : draw
//  1 : win, but draw under 50-move rule
//  2 : win
WDLScore Tablebases::probe_wdl(Position& pos, ProbeState* result) {

    *result = OK;
    return search(pos, result);
}

// Probe the DTZ table for a particular position.
// If *result != FAIL, the probe was successful.
// The return value is from the point of view of the side to move:
//         n < -100 : loss, but draw under 50-move rule
// -100 <= n < -1   : loss in n ply (assuming 50-move counter == 0)
//         0        : draw
//     1 < n <= 100 : win in n ply (assuming 50-move counter == 0)
//   100 < n        : win, but draw under 50-move rule
//
// The return value n can be off by 1: a return value -n can mean a loss
// in n+1 ply and a return value +n can mean a win in n+1 ply. This
// cannot happen for tables with positions exactly on the "edge" of
// the 50-move rule.
//
// This implies that if dtz > 0 is returned, the position is certainly
// a win if dtz + 50-move-counter <= 99. Care must be taken that the engine
// picks moves that preserve dtz + 50-move-counter <= 99.
//
// If n = 100 immediately after a capture or pawn move, then the position
// is also certainly a win, and during the whole phase until the next
// capture or pawn move, the inequality to be preserved is
// dtz + 50-movecounter <= 100.
//
// In short, if a move is available resulting in dtz + 50-move-counter <= 99,
// then do not accept moves leading to dtz + 50-move-counter == 100.
int Tablebases::probe_dtz(Position& pos, ProbeState* result) {

    *result = OK;
    WDLScore wdl = search<true>(pos, result);

    if (*result == FAIL || wdl == WDLDraw) // DTZ tables don't store draws
        return 0;

    // DTZ stores a 'don't care' value in this case, or even a plain wrong
    // one as in case the best move is a losing ep, so it cannot be probed.
    if (*result == ZEROING_BEST_MOVE)
        return dtz_before_zeroing(wdl);

#ifdef ANTI
    if (pos.pieces(pos.side_to_move()) == pos.pieces(pos.side_to_move(), PAWN))
        return dtz_before_zeroing(wdl);

    if (*result == THREAT && wdl > WDLDraw)
        return wdl == WDLWin ? 2 : 102;
#endif

    int dtz = probe_table<DTZEntry>(pos, result, wdl);

    if (*result == FAIL)
        return 0;

    if (*result != CHANGE_STM)
        return (dtz + 100 * (wdl == WDLBlessedLoss || wdl == WDLCursedWin)) * sign_of(wdl);

    // DTZ stores results for the other side, so we need to do a 1-ply search and
    // find the winning move that minimizes DTZ.
    StateInfo st;
    int minDTZ = 0xFFFF;

    for (const Move& move : MoveList<LEGAL>(pos))
    {
        bool zeroing = pos.capture(move) || type_of(pos.moved_piece(move)) == PAWN;

        pos.do_move(move, st);

        // For zeroing moves we want the dtz of the move _before_ doing it,
        // otherwise we will get the dtz of the next move sequence. Search the
        // position after the move to get the score sign (because even in a
        // winning position we could make a losing capture or going for a draw).
        dtz = zeroing ? -dtz_before_zeroing(search(pos, result))
                      : -probe_dtz(pos, result);

        pos.undo_move(move);

        if (*result == FAIL)
            return 0;

        // Convert result from 1-ply search. Zeroing moves are already accounted
        // by dtz_before_zeroing() that returns the DTZ of the previous move.
        if (!zeroing)
            dtz += sign_of(dtz);

        // Skip the draws and if we are winning only pick positive dtz
        if (dtz < minDTZ && sign_of(dtz) == sign_of(wdl))
            minDTZ = dtz;
    }

    // Special handle a mate position, when there are no legal moves, in this
    // case return value is somewhat arbitrary, so stick to the original TB code
    // that returns -1 in this case.
    return minDTZ == 0xFFFF ? -1 : minDTZ;
}

// Check whether there has been at least one repetition of positions
// since the last capture or pawn move.
static int has_repeated(StateInfo *st)
{
    while (1) {
        int i = 4, e = std::min(st->rule50, st->pliesFromNull);

        if (e < i)
            return 0;

        StateInfo *stp = st->previous->previous;

        do {
            stp = stp->previous->previous;

            if (stp->key == st->key)
                return 1;

            i += 2;
        } while (i <= e);

        st = st->previous;
    }
}

// Use the DTZ tables to filter out moves that don't preserve the win or draw.
// If the position is lost, but DTZ is fairly high, only keep moves that
// maximise DTZ.
//
// A return value false indicates that not all probes were successful and that
// no moves were filtered out.
bool Tablebases::root_probe(Position& pos, Search::RootMoves& rootMoves, Value& score)
{
<<<<<<< HEAD
#ifdef KOTH
    if (pos.is_koth()) return false;
#endif
#ifdef LOSERS
    if (pos.is_losers()) return false;
#endif
#ifdef RACE
    if (pos.is_race()) return false;
#endif
#ifdef THREECHECK
    if (pos.is_three_check()) return false;
#endif
#ifdef HORDE
    if (pos.is_horde()) return false;
#endif
#ifdef CRAZYHOUSE
    if (pos.is_house()) return false;
#endif
=======
    assert(rootMoves.size());
>>>>>>> 802fca6f

    ProbeState result;
    int dtz = probe_dtz(pos, &result);

    if (result == FAIL)
        return false;

    StateInfo st;

    // Probe each move
    for (size_t i = 0; i < rootMoves.size(); ++i) {
        Move move = rootMoves[i].pv[0];
        pos.do_move(move, st);
        int v = 0;

        if (pos.checkers() && dtz > 0) {
            ExtMove s[MAX_MOVES];

            if (generate<LEGAL>(pos, s) == s)
                v = 1;
        }

        if (!v) {
            if (st.rule50 != 0) {
                v = -probe_dtz(pos, &result);

                if (v > 0)
                    ++v;
                else if (v < 0)
                    --v;
            } else {
                v = -probe_wdl(pos, &result);
                v = dtz_before_zeroing(WDLScore(v));
            }
        }

        pos.undo_move(move);

        if (result == FAIL)
            return false;

        rootMoves[i].score = (Value)v;
    }

    // Obtain 50-move counter for the root position.
    // In Stockfish there seems to be no clean way, so we do it like this:
    int cnt50 = st.previous ? st.previous->rule50 : 0;

    // Use 50-move counter to determine whether the root position is
    // won, lost or drawn.
    WDLScore wdl = WDLDraw;

    if (dtz > 0)
        wdl = (dtz + cnt50 <= 100) ? WDLWin : WDLCursedWin;
    else if (dtz < 0)
        wdl = (-dtz + cnt50 <= 100) ? WDLLoss : WDLBlessedLoss;

    // Determine the score to report to the user.
    score = WDL_to_value[wdl + 2];

    // If the position is winning or losing, but too few moves left, adjust the
    // score to show how close it is to winning or losing.
    // NOTE: int(PawnValueEg) is used as scaling factor in score_to_uci().
    if (wdl == WDLCursedWin && dtz <= 100)
        score = (Value)(((200 - dtz - cnt50) * int(PawnValueEg)) / 200);
    else if (wdl == WDLBlessedLoss && dtz >= -100)
        score = -(Value)(((200 + dtz - cnt50) * int(PawnValueEg)) / 200);

    // Now be a bit smart about filtering out moves.
    size_t j = 0;

    if (dtz > 0) { // winning (or 50-move rule draw)
        int best = 0xffff;

        for (size_t i = 0; i < rootMoves.size(); ++i) {
            int v = rootMoves[i].score;

            if (v > 0 && v < best)
                best = v;
        }

        int max = best;

        // If the current phase has not seen repetitions, then try all moves
        // that stay safely within the 50-move budget, if there are any.
        if (!has_repeated(st.previous) && best + cnt50 <= 99)
            max = 99 - cnt50;

        for (size_t i = 0; i < rootMoves.size(); ++i) {
            int v = rootMoves[i].score;

            if (v > 0 && v <= max)
                rootMoves[j++] = rootMoves[i];
        }
    } else if (dtz < 0) { // losing (or 50-move rule draw)
        int best = 0;

        for (size_t i = 0; i < rootMoves.size(); ++i) {
            int v = rootMoves[i].score;

            if (v < best)
                best = v;
        }

        // Try all moves, unless we approach or have a 50-move rule draw.
        if (-best * 2 + cnt50 < 100)
            return true;

        for (size_t i = 0; i < rootMoves.size(); ++i) {
            if (rootMoves[i].score == best)
                rootMoves[j++] = rootMoves[i];
        }
    } else { // drawing
        // Try all moves that preserve the draw.
        for (size_t i = 0; i < rootMoves.size(); ++i) {
            if (rootMoves[i].score == 0)
                rootMoves[j++] = rootMoves[i];
        }
    }

    rootMoves.resize(j, Search::RootMove(MOVE_NONE));

    return true;
}

// Use the WDL tables to filter out moves that don't preserve the win or draw.
// This is a fallback for the case that some or all DTZ tables are missing.
//
// A return value false indicates that not all probes were successful and that
// no moves were filtered out.
bool Tablebases::root_probe_wdl(Position& pos, Search::RootMoves& rootMoves, Value& score)
{
#ifdef KOTH
    if (pos.is_koth()) return false;
#endif
#ifdef LOSERS
    if (pos.is_losers()) return false;
#endif
#ifdef RACE
    if (pos.is_race()) return false;
#endif
#ifdef THREECHECK
    if (pos.is_three_check()) return false;
#endif
#ifdef HORDE
    if (pos.is_horde()) return false;
#endif
#ifdef CRAZYHOUSE
    if (pos.is_house()) return false;
#endif

    ProbeState result;

    WDLScore wdl = Tablebases::probe_wdl(pos, &result);

    if (result == FAIL)
        return false;

    score = WDL_to_value[wdl + 2];

    StateInfo st;

    int best = WDLLoss;

    // Probe each move
    for (size_t i = 0; i < rootMoves.size(); ++i) {
        Move move = rootMoves[i].pv[0];
        pos.do_move(move, st);
        WDLScore v = -Tablebases::probe_wdl(pos, &result);
        pos.undo_move(move);

        if (result == FAIL)
            return false;

        rootMoves[i].score = (Value)v;

        if (v > best)
            best = v;
    }

    size_t j = 0;

    for (size_t i = 0; i < rootMoves.size(); ++i) {
        if (rootMoves[i].score == best)
            rootMoves[j++] = rootMoves[i];
    }

    rootMoves.resize(j, Search::RootMove(MOVE_NONE));

    return true;
}<|MERGE_RESOLUTION|>--- conflicted
+++ resolved
@@ -2290,7 +2290,6 @@
 // no moves were filtered out.
 bool Tablebases::root_probe(Position& pos, Search::RootMoves& rootMoves, Value& score)
 {
-<<<<<<< HEAD
 #ifdef KOTH
     if (pos.is_koth()) return false;
 #endif
@@ -2309,9 +2308,7 @@
 #ifdef CRAZYHOUSE
     if (pos.is_house()) return false;
 #endif
-=======
     assert(rootMoves.size());
->>>>>>> 802fca6f
 
     ProbeState result;
     int dtz = probe_dtz(pos, &result);
